--- conflicted
+++ resolved
@@ -143,8 +143,4 @@
 .eslintcache
 
 vpproject
-<<<<<<< HEAD
-out
-=======
-/out
->>>>>>> 148db4bd
+/out