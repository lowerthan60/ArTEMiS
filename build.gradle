import groovy.json.JsonSlurper
import org.gradle.internal.os.OperatingSystem

buildscript {
    repositories {
        mavenLocal()
        mavenCentral()
        jcenter()
        maven { url "http://repo.spring.io/plugins-release" }
        maven { url "http://repo.spring.io/milestone" }
        maven { url "https://plugins.gradle.org/m2/" }
    }
    dependencies {
        classpath "org.sonarsource.scanner.gradle:sonarqube-gradle-plugin:2.5"
        classpath "net.ltgt.gradle:gradle-apt-plugin:0.9"
        classpath "org.springframework.boot:spring-boot-gradle-plugin:${spring_boot_version}"
        classpath "org.springframework.build.gradle:propdeps-plugin:0.0.7"
        classpath "com.moowork.gradle:gradle-node-plugin:1.2.0"
        classpath "io.spring.gradle:dependency-management-plugin:0.6.1.RELEASE"
        //jhipster-needle-gradle-buildscript-dependency - JHipster will add additional gradle build script plugins here
    }
}

apply plugin: 'java'
sourceCompatibility=1.8
targetCompatibility=1.8
apply plugin: 'maven'
apply plugin: 'org.springframework.boot'
apply plugin: 'war'
apply plugin: 'propdeps'
apply plugin: 'com.moowork.node'
apply plugin: 'com.moowork.gulp'
apply plugin: 'io.spring.dependency-management'
apply plugin: 'idea'
defaultTasks 'bootRun'

bootRepackage {
   mainClass = 'de.tum.in.www1.exerciseapp.ExerciseApplicationApp'
}

war {

}

springBoot {
    mainClass = 'de.tum.in.www1.exerciseapp.ExerciseApplicationApp'
    executable = true
    buildInfo()
}

if (OperatingSystem.current().isWindows()) {
    task pathingJar(type: Jar) {
        dependsOn configurations.runtime
        appendix = 'pathing'

        doFirst {
            manifest {
                attributes 'Class-Path': configurations.runtime.files.collect {
                    it.toURL().toString().replaceFirst(/file:\/+/, '/').replaceAll(' ', '%20')
                }.join(' ')
            }
        }
    }

    bootRun {
        addResources = false
        dependsOn pathingJar
        doFirst {
            classpath = files("$buildDir/classes/java/main", "$buildDir/resources/main", pathingJar.archivePath)
        }
    }
} else {
    bootRun {
        addResources = false
    }
}

test {
    include '**/*UnitTest*'
    include '**/*IntTest*'

    // uncomment if the tests reports are not generated
    // see https://github.com/jhipster/generator-jhipster/pull/2771 and https://github.com/jhipster/generator-jhipster/pull/4484
    // ignoreFailures true
    reports.html.enabled = false
}

task cucumberTest(type: Test) {
    include '**/CucumberTest*'

    // uncomment if the tests reports are not generated
    // see https://github.com/jhipster/generator-jhipster/pull/2771 and https://github.com/jhipster/generator-jhipster/pull/4484
    // ignoreFailures true
    reports.html.enabled = false
}

test.finalizedBy(cucumberTest)

task testReport(type: TestReport) {
    destinationDir = file("$buildDir/reports/tests")
    reportOn test
    reportOn cucumberTest
}

cucumberTest.finalizedBy(testReport)

apply from: 'gradle/yeoman.gradle'
apply from: 'gradle/sonar.gradle'
apply from: 'gradle/liquibase.gradle'
apply from: 'gradle/gatling.gradle'
apply from: 'gradle/mapstruct.gradle'
apply from: 'gradle/docker.gradle'
//jhipster-needle-gradle-apply-from - JHipster will add additional gradle scripts to be applied here

if (project.hasProperty('prod')) {
    apply from: 'gradle/profile_prod.gradle'
} else {
    apply from: 'gradle/profile_dev.gradle'
}

if (project.hasProperty('graphite')) {
    apply from: 'gradle/graphite.gradle'
}

if (project.hasProperty('prometheus')) {
    apply from: 'gradle/prometheus.gradle'
}

group = 'de.tum.in.www1.exerciseapp'
version = '1.2.3'

description = ''

configurations {
    providedRuntime
    compile.exclude module: "spring-boot-starter-tomcat"
}

repositories {
    mavenLocal()
    mavenCentral()
    jcenter()
    maven { url 'http://repo.spring.io/milestone' }
    maven { url 'http://repo.spring.io/snapshot' }
    maven { url 'https://repository.jboss.org/nexus/content/repositories/releases' }
    maven { url 'https://oss.sonatype.org/content/repositories/releases' }
    maven { url 'https://oss.sonatype.org/content/repositories/snapshots' }
    maven { url 'http://repo.maven.apache.org/maven2' }
}

dependencies {
<<<<<<< HEAD

    compile fileTree(dir: 'libs', include: '*.jar')
    compile group: 'org.eclipse.jgit', name: 'org.eclipse.jgit', version: '4.5.0.201609210915-r'

    // https://mvnrepository.com/artifact/net.sourceforge.plantuml/plantuml
    compile group: 'net.sourceforge.plantuml', name: 'plantuml', version: '8051'

    compile "org.imsglobal:basiclti-util:1.1.2"
    compile "org.jasypt:jasypt:1.9.2"

    compile "io.dropwizard.metrics:metrics-core"
    compile "io.dropwizard.metrics:metrics-annotation:${dropwizard_metrics_version}"
    compile "io.dropwizard.metrics:metrics-ehcache:${dropwizard_metrics_version}"
    compile "io.dropwizard.metrics:metrics-graphite:${dropwizard_metrics_version}"
    compile "io.dropwizard.metrics:metrics-healthchecks:${dropwizard_metrics_version}"
    compile "io.dropwizard.metrics:metrics-jvm:${dropwizard_metrics_version}"
    compile "io.dropwizard.metrics:metrics-servlet:${dropwizard_metrics_version}"
    compile "io.dropwizard.metrics:metrics-json:${dropwizard_metrics_version}"
    compile ("io.dropwizard.metrics:metrics-servlets:${dropwizard_metrics_version}") {
        exclude(module: 'metrics-healthchecks')
    }
    compile("net.logstash.logback:logstash-logback-encoder:${logstash_logback_encoder_version}") {
        exclude(module: 'ch.qos.logback')
    }
    compile "com.fasterxml.jackson.datatype:jackson-datatype-json-org:${jackson_version}"
    compile "com.fasterxml.jackson.datatype:jackson-datatype-hppc:${jackson_version}"
    compile "com.fasterxml.jackson.datatype:jackson-datatype-jsr310:${jackson_version}"
    compile "com.fasterxml.jackson.datatype:jackson-datatype-hibernate4"
    compile "com.fasterxml.jackson.core:jackson-annotations:${jackson_version}"
    compile "com.fasterxml.jackson.core:jackson-databind:${jackson_version}"
    compile ("com.ryantenney.metrics:metrics-spring:${metrics_spring_version}") {
        exclude(module: 'metrics-core')
        exclude(module: 'metrics-healthchecks')
    }
    compile "com.hazelcast:hazelcast:${hazelcast_version}"
    compile "com.hazelcast:hazelcast-wm:${hazelcast_version}"
    compile("com.zaxxer:HikariCP:${HikariCP_version}") {
        exclude(module: 'tools')
    }
    compile "commons-lang:commons-lang:${commons_lang_version}"
=======
    compile "io.github.jhipster:jhipster:${jhipster_server_version}"
    compile "io.dropwizard.metrics:metrics-core:${dropwizard_metrics_version}"
    compile "io.dropwizard.metrics:metrics-jcache:${dropwizard_metrics_version}"
    compile "io.dropwizard.metrics:metrics-jvm:${dropwizard_metrics_version}"
    compile "io.dropwizard.metrics:metrics-servlet:${dropwizard_metrics_version}"
    compile "io.dropwizard.metrics:metrics-json:${dropwizard_metrics_version}"
    compile "io.dropwizard.metrics:metrics-servlets:${dropwizard_metrics_version}"
    compile "net.logstash.logback:logstash-logback-encoder:${logstash_logback_encoder_version}"
    compile "com.fasterxml.jackson.datatype:jackson-datatype-json-org"
    compile "com.fasterxml.jackson.datatype:jackson-datatype-hppc"
    compile "com.fasterxml.jackson.datatype:jackson-datatype-jsr310"
    compile "com.fasterxml.jackson.datatype:jackson-datatype-hibernate5"
    compile "com.fasterxml.jackson.core:jackson-annotations"
    compile "com.fasterxml.jackson.core:jackson-databind"
    compile "com.fasterxml.jackson.module:jackson-module-afterburner"
    compile ("com.ryantenney.metrics:metrics-spring:${metrics_spring_version}")
    compile "javax.cache:cache-api"
    compile "org.hibernate:hibernate-core:${hibernate_version}"
    compile ("com.zaxxer:HikariCP:${hikaricp_version}")
    compile "org.apache.commons:commons-lang3:${commons_lang_version}"
>>>>>>> e0b1427e
    compile "commons-io:commons-io:${commons_io_version}"
    compile "javax.transaction:javax.transaction-api"
<<<<<<< HEAD
    compile "org.apache.geronimo.javamail:geronimo-javamail_1.4_mail:${geronimo_javamail_1_4_mail_version}"
    compile "org.hibernate:hibernate-core:${hibernate_entitymanager_version}"

    compile ("org.hibernate:hibernate-ehcache") {
        exclude(module: 'ehcache-core')
    }
    compile "org.hibernate:hibernate-envers"
=======
    compile "org.ehcache:ehcache"
    compile "org.hibernate:hibernate-jcache:${hibernate_version}"
    compile "org.hibernate:hibernate-envers:${hibernate_version}"
>>>>>>> e0b1427e
    compile "org.hibernate:hibernate-validator"
    compile "org.hibernate:hibernate-entitymanager:${hibernate_version}"
    compile ("org.liquibase:liquibase-core")
    compile "com.mattbertolini:liquibase-slf4j:${liquibase_slf4j_version}"
    compile "org.springframework.boot:spring-boot-actuator"
    compile "org.springframework.boot:spring-boot-autoconfigure"
    compile "org.springframework.boot:spring-boot-loader-tools"
    compile "org.springframework.boot:spring-boot-starter-mail"
    compile "org.springframework.boot:spring-boot-starter-logging"
    compile "org.springframework.boot:spring-boot-starter-aop"
    compile "org.springframework.boot:spring-boot-starter-data-jpa"
    compile "org.springframework.boot:spring-boot-starter-security"
    compile ("org.springframework.boot:spring-boot-starter-web") {
        exclude module: 'spring-boot-starter-tomcat'
    }
    compile "org.springframework.boot:spring-boot-starter-undertow"
    compile "org.springframework.boot:spring-boot-starter-websocket"
    compile "org.springframework.boot:spring-boot-starter-thymeleaf"
<<<<<<< HEAD
    compile "org.springframework.cloud:spring-cloud-cloudfoundry-connector"
    compile "org.springframework.cloud:spring-cloud-spring-service-connector"
    compile "org.springframework.cloud:spring-cloud-localconfig-connector"
    compile ("org.springframework:spring-context-support") {
        exclude(module: 'quartz')
    }
    compile "org.springframework.security:spring-security-config:${spring_security_version}"
    compile "org.springframework.security:spring-security-data:${spring_security_version}"
    compile "org.springframework.security:spring-security-web:${spring_security_version}"
    compile "org.springframework.security:spring-security-messaging:${spring_security_version}"

    compile("io.springfox:springfox-swagger2:${springfox_version}"){
        exclude module: 'mapstruct'
    }

=======
    compile "org.springframework.boot:spring-boot-starter-cloud-connectors"
    compile ("org.springframework:spring-context-support")
    compile "org.springframework.security:spring-security-config"
    compile "org.springframework.security:spring-security-data"
    compile "org.springframework.security:spring-security-web"
    compile "org.springframework.security:spring-security-messaging"
    compile ("io.springfox:springfox-swagger2:${springfox_version}") {
        exclude module: 'mapstruct'
    }
    compile "io.springfox:springfox-bean-validators:${springfox_version}"
>>>>>>> e0b1427e
    compile "mysql:mysql-connector-java"
    compile "org.mapstruct:mapstruct-jdk8:${mapstruct_version}"
    testCompile "org.awaitility:awaitility:${awaitility_version}"
    testCompile "com.jayway.jsonpath:json-path"
    testCompile "info.cukes:cucumber-junit:${cucumber_version}"
    testCompile "info.cukes:cucumber-spring:${cucumber_version}"
    testCompile ("org.springframework.boot:spring-boot-starter-test") {
        exclude group: 'com.vaadin.external.google', module: 'android-json'
    }
    testCompile "org.springframework.security:spring-security-test"
    testCompile "org.springframework.boot:spring-boot-test"
    testCompile "org.assertj:assertj-core:${assertj_version}"
    testCompile "junit:junit"
    testCompile "org.mockito:mockito-core"
    testCompile "com.mattbertolini:liquibase-slf4j:${liquibase_slf4j_version}"
    testCompile "org.hamcrest:hamcrest-library"
<<<<<<< HEAD

    testCompile "io.gatling.highcharts:gatling-charts-highcharts:${gatling_version}"

=======
    testCompile "io.gatling.highcharts:gatling-charts-highcharts:${gatling_version}"
>>>>>>> e0b1427e
    testCompile "com.h2database:h2"
    optional ("org.springframework.boot:spring-boot-configuration-processor:${spring_boot_version}") {
        exclude group: 'com.vaadin.external.google', module: 'android-json'
    }
    //jhipster-needle-gradle-dependency - JHipster will add additional dependencies here
}

clean {
    delete "target"
}

task cleanResources(type: Delete) {
    delete 'build/resources'
}

task wrapper(type: Wrapper) {
<<<<<<< HEAD
    gradleVersion = '2.13'
=======
    gradleVersion = '4.0'
>>>>>>> e0b1427e
}

task stage(dependsOn: 'bootRepackage') {
}

if (project.hasProperty('nodeInstall')) {
    node {
        version = "${node_version}"
        npmVersion = "${npm_version}"
        yarnVersion = "${yarn_version}"
        download = true
    }
}

compileJava.dependsOn processResources
<<<<<<< HEAD
processResources.dependsOn cleanResources

bower.dependsOn npmInstall
=======
processResources.dependsOn cleanResources,bootBuildInfo
bootBuildInfo.mustRunAfter cleanResources
>>>>>>> e0b1427e
<|MERGE_RESOLUTION|>--- conflicted
+++ resolved
@@ -127,7 +127,7 @@
 }
 
 group = 'de.tum.in.www1.exerciseapp'
-version = '1.2.3'
+version = '1.3.0'
 
 description = ''
 
@@ -149,7 +149,6 @@
 }
 
 dependencies {
-<<<<<<< HEAD
 
     compile fileTree(dir: 'libs', include: '*.jar')
     compile group: 'org.eclipse.jgit', name: 'org.eclipse.jgit', version: '4.5.0.201609210915-r'
@@ -165,32 +164,6 @@
     compile "io.dropwizard.metrics:metrics-ehcache:${dropwizard_metrics_version}"
     compile "io.dropwizard.metrics:metrics-graphite:${dropwizard_metrics_version}"
     compile "io.dropwizard.metrics:metrics-healthchecks:${dropwizard_metrics_version}"
-    compile "io.dropwizard.metrics:metrics-jvm:${dropwizard_metrics_version}"
-    compile "io.dropwizard.metrics:metrics-servlet:${dropwizard_metrics_version}"
-    compile "io.dropwizard.metrics:metrics-json:${dropwizard_metrics_version}"
-    compile ("io.dropwizard.metrics:metrics-servlets:${dropwizard_metrics_version}") {
-        exclude(module: 'metrics-healthchecks')
-    }
-    compile("net.logstash.logback:logstash-logback-encoder:${logstash_logback_encoder_version}") {
-        exclude(module: 'ch.qos.logback')
-    }
-    compile "com.fasterxml.jackson.datatype:jackson-datatype-json-org:${jackson_version}"
-    compile "com.fasterxml.jackson.datatype:jackson-datatype-hppc:${jackson_version}"
-    compile "com.fasterxml.jackson.datatype:jackson-datatype-jsr310:${jackson_version}"
-    compile "com.fasterxml.jackson.datatype:jackson-datatype-hibernate4"
-    compile "com.fasterxml.jackson.core:jackson-annotations:${jackson_version}"
-    compile "com.fasterxml.jackson.core:jackson-databind:${jackson_version}"
-    compile ("com.ryantenney.metrics:metrics-spring:${metrics_spring_version}") {
-        exclude(module: 'metrics-core')
-        exclude(module: 'metrics-healthchecks')
-    }
-    compile "com.hazelcast:hazelcast:${hazelcast_version}"
-    compile "com.hazelcast:hazelcast-wm:${hazelcast_version}"
-    compile("com.zaxxer:HikariCP:${HikariCP_version}") {
-        exclude(module: 'tools')
-    }
-    compile "commons-lang:commons-lang:${commons_lang_version}"
-=======
     compile "io.github.jhipster:jhipster:${jhipster_server_version}"
     compile "io.dropwizard.metrics:metrics-core:${dropwizard_metrics_version}"
     compile "io.dropwizard.metrics:metrics-jcache:${dropwizard_metrics_version}"
@@ -211,22 +184,16 @@
     compile "org.hibernate:hibernate-core:${hibernate_version}"
     compile ("com.zaxxer:HikariCP:${hikaricp_version}")
     compile "org.apache.commons:commons-lang3:${commons_lang_version}"
->>>>>>> e0b1427e
     compile "commons-io:commons-io:${commons_io_version}"
     compile "javax.transaction:javax.transaction-api"
-<<<<<<< HEAD
     compile "org.apache.geronimo.javamail:geronimo-javamail_1.4_mail:${geronimo_javamail_1_4_mail_version}"
-    compile "org.hibernate:hibernate-core:${hibernate_entitymanager_version}"
 
     compile ("org.hibernate:hibernate-ehcache") {
         exclude(module: 'ehcache-core')
     }
-    compile "org.hibernate:hibernate-envers"
-=======
     compile "org.ehcache:ehcache"
     compile "org.hibernate:hibernate-jcache:${hibernate_version}"
     compile "org.hibernate:hibernate-envers:${hibernate_version}"
->>>>>>> e0b1427e
     compile "org.hibernate:hibernate-validator"
     compile "org.hibernate:hibernate-entitymanager:${hibernate_version}"
     compile ("org.liquibase:liquibase-core")
@@ -245,23 +212,6 @@
     compile "org.springframework.boot:spring-boot-starter-undertow"
     compile "org.springframework.boot:spring-boot-starter-websocket"
     compile "org.springframework.boot:spring-boot-starter-thymeleaf"
-<<<<<<< HEAD
-    compile "org.springframework.cloud:spring-cloud-cloudfoundry-connector"
-    compile "org.springframework.cloud:spring-cloud-spring-service-connector"
-    compile "org.springframework.cloud:spring-cloud-localconfig-connector"
-    compile ("org.springframework:spring-context-support") {
-        exclude(module: 'quartz')
-    }
-    compile "org.springframework.security:spring-security-config:${spring_security_version}"
-    compile "org.springframework.security:spring-security-data:${spring_security_version}"
-    compile "org.springframework.security:spring-security-web:${spring_security_version}"
-    compile "org.springframework.security:spring-security-messaging:${spring_security_version}"
-
-    compile("io.springfox:springfox-swagger2:${springfox_version}"){
-        exclude module: 'mapstruct'
-    }
-
-=======
     compile "org.springframework.boot:spring-boot-starter-cloud-connectors"
     compile ("org.springframework:spring-context-support")
     compile "org.springframework.security:spring-security-config"
@@ -272,7 +222,6 @@
         exclude module: 'mapstruct'
     }
     compile "io.springfox:springfox-bean-validators:${springfox_version}"
->>>>>>> e0b1427e
     compile "mysql:mysql-connector-java"
     compile "org.mapstruct:mapstruct-jdk8:${mapstruct_version}"
     testCompile "org.awaitility:awaitility:${awaitility_version}"
@@ -289,13 +238,7 @@
     testCompile "org.mockito:mockito-core"
     testCompile "com.mattbertolini:liquibase-slf4j:${liquibase_slf4j_version}"
     testCompile "org.hamcrest:hamcrest-library"
-<<<<<<< HEAD
-
     testCompile "io.gatling.highcharts:gatling-charts-highcharts:${gatling_version}"
-
-=======
-    testCompile "io.gatling.highcharts:gatling-charts-highcharts:${gatling_version}"
->>>>>>> e0b1427e
     testCompile "com.h2database:h2"
     optional ("org.springframework.boot:spring-boot-configuration-processor:${spring_boot_version}") {
         exclude group: 'com.vaadin.external.google', module: 'android-json'
@@ -312,11 +255,7 @@
 }
 
 task wrapper(type: Wrapper) {
-<<<<<<< HEAD
-    gradleVersion = '2.13'
-=======
     gradleVersion = '4.0'
->>>>>>> e0b1427e
 }
 
 task stage(dependsOn: 'bootRepackage') {
@@ -332,11 +271,7 @@
 }
 
 compileJava.dependsOn processResources
-<<<<<<< HEAD
-processResources.dependsOn cleanResources
-
-bower.dependsOn npmInstall
-=======
 processResources.dependsOn cleanResources,bootBuildInfo
 bootBuildInfo.mustRunAfter cleanResources
->>>>>>> e0b1427e
+
+bower.dependsOn npmInstall