// Karma configuration
// http://karma-runner.github.io/0.13/config/configuration-file.html

var sourcePreprocessors = ['coverage'];

function isDebug() {
    return process.argv.indexOf('--debug') >= 0;
}

if (isDebug()) {
    // Disable JS minification if Karma is run with debug option.
    sourcePreprocessors = [];
}

module.exports = function (config) {
    config.set({
        // base path, that will be used to resolve files and exclude
        basePath: 'src/test/javascript/'.replace(/[^/]+/g, '..'),

        // testing framework to use (jasmine/mocha/qunit/...)
        frameworks: ['jasmine'],

        // list of files / patterns to load in the browser
        files: [
            // bower:js
<<<<<<< HEAD
            'src/main/webapp/bower_components/jquery/dist/jquery.js',
            'src/main/webapp/bower_components/messageformat/messageformat.js',
            'src/main/webapp/bower_components/json3/lib/json3.js',
            'src/main/webapp/bower_components/lodash/lodash.js',
            'src/main/webapp/bower_components/sockjs-client/dist/sockjs.js',
            'src/main/webapp/bower_components/stomp-websocket/lib/stomp.min.js',
            'src/main/webapp/bower_components/moment/moment.js',
            'src/main/webapp/bower_components/bootstrap/dist/js/bootstrap.js',
            'src/main/webapp/bower_components/ace-builds/src-min-noconflict/ace.js',
            'src/main/webapp/bower_components/ace-builds/src-min-noconflict/mode-java.js',
            'src/main/webapp/bower_components/ace-builds/src-min-noconflict/mode-html.js',
            'src/main/webapp/bower_components/ace-builds/src-min-noconflict/mode-json.js',
            'src/main/webapp/bower_components/ace-builds/src-min-noconflict/mode-xml.js',
            'src/main/webapp/bower_components/ace-builds/src-min-noconflict/mode-python.js',
            'src/main/webapp/bower_components/ace-builds/src-min-noconflict/mode-sql.js',
            'src/main/webapp/bower_components/ace-builds/src-min-noconflict/mode-javascript.js',
            'src/main/webapp/bower_components/ace-builds/src-min-noconflict/mode-markdown.js',
            'src/main/webapp/bower_components/ace-builds/src-min-noconflict/mode-jsp.js',
            'src/main/webapp/bower_components/ace-builds/src-min-noconflict/mode-jade.js',
            'src/main/webapp/bower_components/ace-builds/src-min-noconflict/mode-swift.js',
            'src/main/webapp/bower_components/ace-builds/src-min-noconflict/ext-modelist.js',
            'src/main/webapp/bower_components/remarkable/dist/remarkable.js',
            'src/main/webapp/bower_components/angular/angular.js',
            'src/main/webapp/bower_components/angular-aria/angular-aria.js',
            'src/main/webapp/bower_components/angular-bootstrap/ui-bootstrap-tpls.js',
            'src/main/webapp/bower_components/angular-cache-buster/angular-cache-buster.js',
            'src/main/webapp/bower_components/angular-cookies/angular-cookies.js',
            'src/main/webapp/bower_components/angular-dynamic-locale/src/tmhDynamicLocale.js',
            'src/main/webapp/bower_components/ngstorage/ngStorage.js',
            'src/main/webapp/bower_components/angular-loading-bar/build/loading-bar.js',
            'src/main/webapp/bower_components/angular-resource/angular-resource.js',
            'src/main/webapp/bower_components/angular-sanitize/angular-sanitize.js',
            'src/main/webapp/bower_components/angular-translate/angular-translate.js',
            'src/main/webapp/bower_components/angular-translate-interpolation-messageformat/angular-translate-interpolation-messageformat.js',
            'src/main/webapp/bower_components/angular-translate-loader-partial/angular-translate-loader-partial.js',
            'src/main/webapp/bower_components/angular-translate-storage-cookie/angular-translate-storage-cookie.js',
            'src/main/webapp/bower_components/angular-ui-router/release/angular-ui-router.js',
            'src/main/webapp/bower_components/bootstrap-ui-datetime-picker/dist/datetime-picker.js',
            'src/main/webapp/bower_components/ng-file-upload/ng-file-upload.js',
            'src/main/webapp/bower_components/ngInfiniteScroll/build/ng-infinite-scroll.js',
            'src/main/webapp/bower_components/angular-moment/angular-moment.js',
            'src/main/webapp/bower_components/bootstrap-treeview/dist/bootstrap-treeview.min.js',
            'src/main/webapp/bower_components/angular-ui-ace/ui-ace.js',
            'src/main/webapp/bower_components/angular-resizable/src/angular-resizable.js',
            'src/main/webapp/bower_components/angular-mocks/angular-mocks.js',
=======
>>>>>>> e0b1427e
            // endbower
            'src/main/webapp/app/app.module.js',
            'src/main/webapp/app/app.state.js',
            'src/main/webapp/app/app.constants.js',
            'src/main/webapp/app/**/*.+(js|html)',
            'src/test/javascript/spec/helpers/module.js',
            'src/test/javascript/spec/helpers/httpBackend.js',
            'src/test/javascript/**/!(karma.conf|protractor.conf).js'
        ],


        // list of files / patterns to exclude
        exclude: ['src/test/javascript/e2e/**'],

        preprocessors: {
            './**/*.js': sourcePreprocessors
        },

        reporters: ['dots', 'junit', 'coverage', 'progress'],

        junitReporter: {
            outputFile: '../build/test-results/karma/TESTS-results.xml'
        },

        coverageReporter: {
            dir: 'build/test-results/coverage',
            reporters: [
                {type: 'lcov', subdir: 'report-lcov'}
            ]
        },

        // web server port
        port: 9876,

        // level of logging
        // possible values: LOG_DISABLE || LOG_ERROR || LOG_WARN || LOG_INFO || LOG_DEBUG
        logLevel: config.LOG_INFO,

        // enable / disable watching file and executing tests whenever any file changes
        autoWatch: false,

        // Start these browsers, currently available:
        // - Chrome
        // - ChromeCanary
        // - Firefox
        // - Opera
        // - Safari (only Mac)
        // - PhantomJS
        // - IE (only Windows)
        browsers: ['PhantomJS'],

        // Continuous Integration mode
        // if true, it capture browsers, run tests and exit
        singleRun: false,

        // to avoid DISCONNECTED messages when connecting to slow virtual machines
        browserDisconnectTimeout: 10000, // default 2000
        browserDisconnectTolerance: 1, // default 0
        browserNoActivityTimeout: 4 * 60 * 1000 //default 10000
    });
};<|MERGE_RESOLUTION|>--- conflicted
+++ resolved
@@ -23,7 +23,6 @@
         // list of files / patterns to load in the browser
         files: [
             // bower:js
-<<<<<<< HEAD
             'src/main/webapp/bower_components/jquery/dist/jquery.js',
             'src/main/webapp/bower_components/messageformat/messageformat.js',
             'src/main/webapp/bower_components/json3/lib/json3.js',
@@ -31,7 +30,6 @@
             'src/main/webapp/bower_components/sockjs-client/dist/sockjs.js',
             'src/main/webapp/bower_components/stomp-websocket/lib/stomp.min.js',
             'src/main/webapp/bower_components/moment/moment.js',
-            'src/main/webapp/bower_components/bootstrap/dist/js/bootstrap.js',
             'src/main/webapp/bower_components/ace-builds/src-min-noconflict/ace.js',
             'src/main/webapp/bower_components/ace-builds/src-min-noconflict/mode-java.js',
             'src/main/webapp/bower_components/ace-builds/src-min-noconflict/mode-html.js',
@@ -69,8 +67,6 @@
             'src/main/webapp/bower_components/angular-ui-ace/ui-ace.js',
             'src/main/webapp/bower_components/angular-resizable/src/angular-resizable.js',
             'src/main/webapp/bower_components/angular-mocks/angular-mocks.js',
-=======
->>>>>>> e0b1427e
             // endbower
             'src/main/webapp/app/app.module.js',
             'src/main/webapp/app/app.state.js',
