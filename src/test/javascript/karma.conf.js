--- conflicted
+++ resolved
@@ -79,14 +79,11 @@
             'src/main/webapp/bower_components/angular-resizable/src/angular-resizable.js',
             'src/main/webapp/bower_components/ez-ng/dist/ez-ng.js',
             'src/main/webapp/bower_components/angular-chart.js/dist/angular-chart.js',
-<<<<<<< HEAD
             'src/main/webapp/bower_components/ngSmoothScroll/lib/angular-smooth-scroll.js',
             'src/main/webapp/bower_components/angular-scroll/angular-scroll.js',
             'src/main/webapp/bower_components/angular-bind-html-compile/angular-bind-html-compile.js',
             'src/main/webapp/bower_components/angular-ui-tour/dist/angular-ui-tour.js',
-=======
             'src/main/webapp/bower_components/angular-ui-sortable/sortable.js',
->>>>>>> d09aff2a
             'src/main/webapp/bower_components/angular-mocks/angular-mocks.js',
             // endbower
             'src/main/webapp/app/app.module.js',
