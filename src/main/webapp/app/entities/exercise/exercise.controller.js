(function() {
    'use strict';

    angular
        .module('exerciseApplicationApp')
        .controller('ExerciseController', ExerciseController);

<<<<<<< HEAD
    ExerciseController.$inject = ['$scope', '$state', 'Exercise', 'ParseLinks', 'AlertService', 'CourseExercises', 'courseEntity'];

    function ExerciseController ($scope, $state, Exercise, ParseLinks, AlertService, CourseExercises ,courseEntity) {
=======
    ExerciseController.$inject = ['Exercise', 'ParseLinks', 'AlertService', 'paginationConstants'];

    function ExerciseController(Exercise, ParseLinks, AlertService, paginationConstants) {

>>>>>>> e0b1427e
        var vm = this;

        vm.exercises = [];
        vm.loadPage = loadPage;
        vm.itemsPerPage = paginationConstants.itemsPerPage;
        vm.page = 0;
        vm.links = {
            last: 0
        };
        vm.predicate = 'id';
        vm.reset = reset;
        vm.reverse = true;
        vm.course = courseEntity;


        function load() {
            if(vm.course) {
                loadForCourse(vm.course);
            } else {
                loadAll();
            }
        }

        load();


        function loadAll () {
            Exercise.query({
                page: vm.page,
                size: vm.itemsPerPage,
                sort: sort()
            }, onSuccess, onError);
            function sort() {
                var result = [vm.predicate + ',' + (vm.reverse ? 'asc' : 'desc')];
                if (vm.predicate !== 'id') {
                    result.push('id');
                }
                return result;
            }

            function onSuccess(data, headers) {
                vm.links = ParseLinks.parse(headers('link'));
                vm.totalItems = headers('X-Total-Count');
                for (var i = 0; i < data.length; i++) {
                    vm.exercises.push(data[i]);
                }
                getUniqueCourses();
            }
            function onError(error) {
                AlertService.error(error.data.message);
            }
        }

        function loadForCourse (course) {
            CourseExercises.query({
                page: vm.page,
                size: 20,
                courseId: course.id,
                sort: sort()
            }, onSuccess, onError);
            function sort() {
                var result = [vm.predicate + ',' + (vm.reverse ? 'asc' : 'desc')];
                if (vm.predicate !== 'id') {
                    result.push('id');
                }
                return result;
            }
            function onSuccess(data, headers) {
                vm.links = ParseLinks.parse(headers('link'));
                vm.totalItems = headers('X-Total-Count');
                for (var i = 0; i < data.length; i++) {
                    vm.exercises.push(data[i]);
                }
            }

            function onError(error) {
                AlertService.error(error.data.message);
            }
        }


        function getUniqueCourses() {
            var courses = _.map(vm.exercises, function (exercise) {
                return exercise.course;
            });
            vm.courses = _.uniqBy(courses, 'title');
        }

        function reset () {
            vm.page = 0;
            vm.exercises = [];
            load();
        }

        function loadPage(page) {
            vm.page = page;
            load();
        }
    }
})();<|MERGE_RESOLUTION|>--- conflicted
+++ resolved
@@ -5,16 +5,9 @@
         .module('exerciseApplicationApp')
         .controller('ExerciseController', ExerciseController);
 
-<<<<<<< HEAD
-    ExerciseController.$inject = ['$scope', '$state', 'Exercise', 'ParseLinks', 'AlertService', 'CourseExercises', 'courseEntity'];
+    ExerciseController.$inject = ['$scope', '$state', 'Exercise', 'ParseLinks', 'AlertService', 'CourseExercises', 'courseEntity', 'paginationConstants'];
 
-    function ExerciseController ($scope, $state, Exercise, ParseLinks, AlertService, CourseExercises ,courseEntity) {
-=======
-    ExerciseController.$inject = ['Exercise', 'ParseLinks', 'AlertService', 'paginationConstants'];
-
-    function ExerciseController(Exercise, ParseLinks, AlertService, paginationConstants) {
-
->>>>>>> e0b1427e
+    function ExerciseController ($scope, $state, Exercise, ParseLinks, AlertService, CourseExercises, courseEntity, paginationConstants) {
         var vm = this;
 
         vm.exercises = [];
@@ -63,6 +56,7 @@
                 }
                 getUniqueCourses();
             }
+
             function onError(error) {
                 AlertService.error(error.data.message);
             }
@@ -89,7 +83,6 @@
                     vm.exercises.push(data[i]);
                 }
             }
-
             function onError(error) {
                 AlertService.error(error.data.message);
             }
