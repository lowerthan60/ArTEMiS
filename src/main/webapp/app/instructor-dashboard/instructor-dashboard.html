
<h2>{{$ctrl.exercise.course.title}} - {{$ctrl.exercise.title}} <small>{{$ctrl.results.length}} results</small></h2>
<jhi-alert></jhi-alert>
<div>
    <div class="button-toolbar pull-right">
        <button ng-if="$ctrl.exercise.type !== 'quiz'" class="btn btn-danger btn-sm" ui-sref="instructor-dashboard.archive">
            <i class="fa fa-archive" aria-hidden="true"></i>&nbsp;<span data-translate="artemisApp.instructorDashboard.archive.title">ARCHIVE</span>
        </button>
        <button ng-if="$ctrl.exercise.type !== 'quiz'" class="btn btn-danger btn-sm" ui-sref="instructor-dashboard.cleanup">
            <i class="fa fa-eraser" aria-hidden="true"></i>&nbsp;<span data-translate="artemisApp.instructorDashboard.cleanup.title">CLEANUP</span>
        </button>
        <button type="submit"
                ui-sref="participation-for-exercise({exerciseId:$ctrl.exerciseId})"
                class="btn btn-primary btn-sm">
            <span ></span>
            <span class="fa fa-list-alt">&nbsp;Participations</span>
        </button>

        <button class="btn btn-primary btn-sm" ng-click="$ctrl.export()"><i class="fa fa-download fa-fw"></i>&nbsp;Export
            to CSV
        </button>
        <button class="btn btn-primary btn-sm" ng-click="$ctrl.refresh()"><i class="fa fa-refresh fa-fw"></i>&nbsp;Refresh
        </button>
    </div>



    <label class="radio-inline">
        <input type="radio" ng-model="$ctrl.showAllResults"  ng-click="$ctrl.toggleShowAllResults(false)" ng-value="false">
        Show successful
    </label>
    <label class="radio-inline">
        <input type="radio" ng-model="$ctrl.showAllResults"  ng-click="$ctrl.toggleShowAllResults(true)" ng-value="true">
        Show all
    </label>

</div>
<table class="table exercise-table">
    <thead>
    <tr>
        <th></th>
        <th>
            <a class="th-link" ng-click="$ctrl.sortColumn = 'studentName'; $ctrl.sortReverse = !$ctrl.sortReverse">
                Student name</a>&nbsp;<i
            ng-class="{'fa fa-sort-asc': $ctrl.sortColumn === 'studentName' && !$ctrl.sortReverse, 'fa fa-sort-desc': $ctrl.sortColumn === 'studentName' && $ctrl.sortReverse}"></i>
        </th>
        <th>
            <a class="th-link"
               ng-click="$ctrl.sortColumn = 'completionDate'; $ctrl.sortReverse = !$ctrl.sortReverse">
                Completion date</a>&nbsp;<i
            ng-class="{'fa fa-sort-asc': $ctrl.sortColumn === 'completionDate' && !$ctrl.sortReverse, 'fa fa-sort-desc': $ctrl.sortColumn === 'completionDate' && $ctrl.sortReverse}"></i>
        </th>
        <th><a class="th-link" ng-click="$ctrl.sortColumn = 'successful'; $ctrl.sortReverse = !$ctrl.sortReverse">
            Result</a>&nbsp;<i
            ng-class="{'fa fa-sort-asc': $ctrl.sortColumn === 'successful' && !$ctrl.sortReverse, 'fa fa-sort-desc': $ctrl.sortColumn === 'successful' && $ctrl.sortReverse}"></i>
        </th>
        <th><a class="th-link" ng-click="$ctrl.sortColumn = 'submissionCount'; $ctrl.sortReverse = !$ctrl.sortReverse">
            Submission count</a>&nbsp;<i
            ng-class="{'fa fa-sort-asc': $ctrl.sortColumn === 'submissionCount' && !$ctrl.sortReverse, 'fa fa-sort-desc': $ctrl.sortColumn === 'submissionCount' && $ctrl.sortReverse}"></i>
        </th>
        <th><a class="th-link" ng-click="$ctrl.sortColumn = 'score'; $ctrl.sortReverse = !$ctrl.sortReverse">
            Score</a>&nbsp;<i
            ng-class="{'fa fa-sort-asc': $ctrl.sortColumn === 'score' && !$ctrl.sortReverse, 'fa fa-sort-desc': $ctrl.sortColumn === 'score' && $ctrl.sortReverse}"></i>
        </th>
        <th>
            <a class="th-link" ng-click="$ctrl.sortColumn = 'duration'; $ctrl.sortReverse = !$ctrl.sortReverse">
                Duration</a>&nbsp;<i
            ng-class="{'fa fa-sort-asc': $ctrl.sortColumn === 'duration' && !$ctrl.sortReverse, 'fa fa-sort-desc': $ctrl.sortColumn === 'duration' && $ctrl.sortReverse}"></i>
        </th>
        <th ng-if="$ctrl.exercise.type !== 'quiz'"></th>
    </tr>
    </thead>
    <tbody>
    <tr ng-repeat="result in $ctrl.sortedResults = ($ctrl.results | orderBy:$ctrl.sort:$ctrl.sortReverse) track by $index">
        <td>{{ $index + 1 }}</td>
        <td>{{ result.participation.student.firstName }} {{ result.participation.student.lastName}}</td>
        <td>{{ result.completionDate | date:'MMM d, y HH:mm:ss' }}</td>
        <td ng-switch on="result.score === null">
            <span ng-switch-when="true">
<<<<<<< HEAD
                <span ng-switch on="result.successful">
                    <span ng-switch-when="true">
                        <span class="text-success">
                            <i class="fa fa-lg fa-check-circle-o"></i>&nbsp;
                            <span ng-switch on="!result.feedbacks || result.feedbacks.length === 0">
                                <span ng-switch-when="true">
                                    {{result.resultString}}
                                </span>
                                 <span ng-switch-when="false">
                                     <a class="text-success" ng-click="$ctrl.showDetails(result)">{{result.resultString}}</a>
                                </span>
                            </span>
                        </span> (<span am-time-ago="result.completionDate"></span>)
                    </span>
                    <span ng-switch-when="false">
                        <span class="text-danger">
                            <i class="fa fa-lg fa-times-circle-o"></i>&nbsp;
                             <span ng-switch on="!result.feedbacks || result.feedbacks.length === 0">
                                <span ng-switch-when="true">
                                    {{result.resultString}}
                                </span>
                                 <span ng-switch-when="false">
                                     <a class="text-danger" ng-click="$ctrl.showDetails(result)">{{result.resultString}}</a>
                                </span>
                            </span>
                        </span> (<span am-time-ago="result.completionDate"></span>)
                    </span>
                </span>
            </span>
            <span ng-switch-when="false">
                <span ng-if="result.score > 80">
                    <span class="text-success">
                        <i class="fa fa-lg fa-check-circle-o"></i>&nbsp;
                        <span ng-switch on="!result.feedbacks || result.feedbacks.length === 0">
                            <span ng-switch-when="true">
                                {{result.resultString}}
                            </span>
                            <span ng-switch-when="false">
                                <a class="text-success" ng-click="$ctrl.showDetails(result)">{{result.resultString}}</a>
                            </span>
                        </span>
                    </span>  (<span am-time-ago="result.completionDate"></span>)
                </span>
                <span ng-if="result.score > 40 && result.score <= 80">
                    <span  class="result-orange">
                        <i class="fa fa-lg fa-check-circle-o"></i>&nbsp;
                        <span ng-switch on="!result.feedbacks || result.feedbacks.length === 0">
                            <span ng-switch-when="true">
                                {{result.resultString}}
                            </span>
                            <span ng-switch-when="false">
                                <a class="result-orange" ng-click="$ctrl.showDetails(result)">{{result.resultString}}</a>
                            </span>
                        </span>
                    </span>  (<span am-time-ago="result.completionDate"></span>)
                </span>
                <span ng-if="result.score >= 0 && result.score <= 40">
                    <span class="text-danger">
                        <i class="fa fa-lg fa-times-circle-o"></i>&nbsp;
                        <span ng-switch on="!result.feedbacks || result.feedbacks.length === 0">
                            <span ng-switch-when="true">
                                {{result.resultString}}
                            </span>
                            <span ng-switch-when="false">
                                <a class="text-danger" ng-click="$ctrl.showDetails(result)">{{result.resultString}}</a>
                            </span>
                        </span>
                    </span>  (<span am-time-ago="result.completionDate"></span>)
                </span>
=======
                <span class="text-success">
                    <span ng-if="$ctrl.exercise.type !== 'quiz'">
                        <i class="fa fa-lg fa-check-circle-o"></i>&nbsp;
                    </span>
                    {{result.resultString}}
                </span>
                (<span am-time-ago="result.completionDate"></span>)
            </span>
            <span ng-switch-when="false">
                <span class="text-danger">
                    <span ng-if="$ctrl.exercise.type !== 'quiz'">
                        <i class="fa fa-lg fa-times-circle-o"></i>&nbsp;
                        <a class="text-danger" ng-click="$ctrl.showDetails(result)">
                            {{result.resultString}}
                        </a>
                    </span>
                    <span ng-if="$ctrl.exercise.type === 'quiz'">{{result.resultString}}</span>
                </span>
                (<span am-time-ago="result.completionDate"></span>)
>>>>>>> d09aff2a
            </span>
        </td>
        <td>{{ result.submissionCount }}</td>
        <td>
            <span ng-show="result.score != null">{{result.score}}%</span>
        </td>
        <td>{{$ctrl.buildDurationString(result.completionDate, result.participation.initializationDate)}} minutes</td>
        <td ng-if="$ctrl.exercise.type !== 'quiz'">
            <button class="btn btn-default btn-xs" ng-click="$ctrl.goToRepository(result)"><i
                class="fa fa-code-fork"></i>&nbsp;Repository
            </button>
            <button class="btn btn-default btn-xs" ng-click="$ctrl.goToBuildPlan(result)">
                <i class="fa fa-file-code-o"></i>&nbsp;Build plan
            </button>

            <a ui-sref="editor({participationId:result.participation.id})" class="btn btn-default btn-xs" ng-show="result.participation.exercise.allowOnlineEditor">
                <i class="fa fa-folder-open fa-fw"></i>&nbsp;Online editor
            </a>

            <a ui-sref="instructor-dashboard.new-result({participationId:result.participation.id})" class="btn btn-default btn-xs">
                <i class="glyphicon glyphicon-asterisk"></i>&nbsp;New result
            </a>
        </td>
    </tr>
    </tbody>
</table><|MERGE_RESOLUTION|>--- conflicted
+++ resolved
@@ -77,12 +77,11 @@
         <td>{{ result.completionDate | date:'MMM d, y HH:mm:ss' }}</td>
         <td ng-switch on="result.score === null">
             <span ng-switch-when="true">
-<<<<<<< HEAD
                 <span ng-switch on="result.successful">
                     <span ng-switch-when="true">
                         <span class="text-success">
-                            <i class="fa fa-lg fa-check-circle-o"></i>&nbsp;
-                            <span ng-switch on="!result.feedbacks || result.feedbacks.length === 0">
+                            <i ng-if="$ctrl.exercise.type !== 'quiz'" class="fa fa-lg fa-check-circle-o"></i>&nbsp;
+                            <span ng-switch on="$ctrl.exercise.type === 'quiz' || !result.feedbacks || result.feedbacks.length === 0">
                                 <span ng-switch-when="true">
                                     {{result.resultString}}
                                 </span>
@@ -94,8 +93,8 @@
                     </span>
                     <span ng-switch-when="false">
                         <span class="text-danger">
-                            <i class="fa fa-lg fa-times-circle-o"></i>&nbsp;
-                             <span ng-switch on="!result.feedbacks || result.feedbacks.length === 0">
+                            <i ng-if="$ctrl.exercise.type !== 'quiz'" class="fa fa-lg fa-times-circle-o"></i>&nbsp;
+                             <span ng-switch on="$ctrl.exercise.type === 'quiz' || !result.feedbacks || result.feedbacks.length === 0">
                                 <span ng-switch-when="true">
                                     {{result.resultString}}
                                 </span>
@@ -110,8 +109,8 @@
             <span ng-switch-when="false">
                 <span ng-if="result.score > 80">
                     <span class="text-success">
-                        <i class="fa fa-lg fa-check-circle-o"></i>&nbsp;
-                        <span ng-switch on="!result.feedbacks || result.feedbacks.length === 0">
+                        <i ng-if="$ctrl.exercise.type !== 'quiz'" class="fa fa-lg fa-check-circle-o"></i>&nbsp;
+                        <span ng-switch on="$ctrl.exercise.type === 'quiz' || !result.feedbacks || result.feedbacks.length === 0">
                             <span ng-switch-when="true">
                                 {{result.resultString}}
                             </span>
@@ -123,8 +122,8 @@
                 </span>
                 <span ng-if="result.score > 40 && result.score <= 80">
                     <span  class="result-orange">
-                        <i class="fa fa-lg fa-check-circle-o"></i>&nbsp;
-                        <span ng-switch on="!result.feedbacks || result.feedbacks.length === 0">
+                        <i ng-if="$ctrl.exercise.type !== 'quiz'" class="fa fa-lg fa-check-circle-o"></i>&nbsp;
+                        <span ng-switch on="$ctrl.exercise.type === 'quiz' || !result.feedbacks || result.feedbacks.length === 0">
                             <span ng-switch-when="true">
                                 {{result.resultString}}
                             </span>
@@ -136,8 +135,8 @@
                 </span>
                 <span ng-if="result.score >= 0 && result.score <= 40">
                     <span class="text-danger">
-                        <i class="fa fa-lg fa-times-circle-o"></i>&nbsp;
-                        <span ng-switch on="!result.feedbacks || result.feedbacks.length === 0">
+                        <i ng-if="$ctrl.exercise.type !== 'quiz'" class="fa fa-lg fa-times-circle-o"></i>&nbsp;
+                        <span ng-switch on="$ctrl.exercise.type === 'quiz' || !result.feedbacks || result.feedbacks.length === 0">
                             <span ng-switch-when="true">
                                 {{result.resultString}}
                             </span>
@@ -147,27 +146,6 @@
                         </span>
                     </span>  (<span am-time-ago="result.completionDate"></span>)
                 </span>
-=======
-                <span class="text-success">
-                    <span ng-if="$ctrl.exercise.type !== 'quiz'">
-                        <i class="fa fa-lg fa-check-circle-o"></i>&nbsp;
-                    </span>
-                    {{result.resultString}}
-                </span>
-                (<span am-time-ago="result.completionDate"></span>)
-            </span>
-            <span ng-switch-when="false">
-                <span class="text-danger">
-                    <span ng-if="$ctrl.exercise.type !== 'quiz'">
-                        <i class="fa fa-lg fa-times-circle-o"></i>&nbsp;
-                        <a class="text-danger" ng-click="$ctrl.showDetails(result)">
-                            {{result.resultString}}
-                        </a>
-                    </span>
-                    <span ng-if="$ctrl.exercise.type === 'quiz'">{{result.resultString}}</span>
-                </span>
-                (<span am-time-ago="result.completionDate"></span>)
->>>>>>> d09aff2a
             </span>
         </td>
         <td>{{ result.submissionCount }}</td>
