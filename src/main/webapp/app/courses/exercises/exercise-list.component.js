/**
 * Created by muenchdo on 11/06/16.
 */
(function () {
    'use strict';

    angular
        .module('artemisApp')
        .component('exerciseList', {
            bindings: {
                course: '<',
                filterByExerciseId: '<',
                repositoryPassword: '<'
            },
            templateUrl: 'app/courses/exercises/exercise-list.html',
            controller: ExerciseListController
        });

    ExerciseListController.$inject = ['$sanitize', '$scope', '$window', 'AlertService', 'CourseExercises', 'Participation', 'ExerciseParticipation', 'JhiWebsocketService', '$http', '$location', 'Principal', '$rootScope'];

    function ExerciseListController($sanitize, $scope,  $window, AlertService, CourseExercises, Participation, ExerciseParticipation, JhiWebsocketService, $http, $location, Principal, $rootScope) {
        var vm = this;

        vm.clonePopover = {
            placement: 'left'
        };
        vm.loading = {};

        vm.$onInit = init;

        vm.getClonePopoverTemplate = getClonePopoverTemplate;
        vm.goToBuildPlan = goToBuildPlan;
        vm.participationStatus = participationStatus;
        vm.start = start;
        vm.resume = resume;
        vm.startPractice = startPractice;
        vm.canOpenStatistic = canOpenStatistic;
        vm.isPracticeModeAvailable = isPracticeModeAvailable;
        vm.isActiveQuiz = isActiveQuiz;
        vm.now = Date.now();
        vm.numOfOverdueExercises = 0;
        vm.showOverdueExercises = false;

        function initExercises(exercises) {
            if (vm.filterByExerciseId) {
                exercises = _.filter(exercises, {id: vm.filterByExerciseId});
            }

            vm.numOfOverdueExercises = _.filter(exercises, function (exercise) {
                return !isNotOverdue(exercise);
            }).length;

            angular.forEach(exercises, function (exercise) {
                if (exercise.participation) {
                    // no need to load it
                } else {
                    exercise['participation'] = ExerciseParticipation.get({
                        courseId: exercise.course.id,
                        exerciseId: exercise.id
                    });
                }

                //if the User is a student: subscribe the release Websocket of every quizExercise
                if(exercise.type === 'quiz'
                    && (!Principal.hasAnyAuthority(['ROLE_ADMIN', 'ROLE_INSTRUCTOR', 'ROLE_TA']))){
                    var websocketChannel = '/topic/statistic/'+ exercise.id +'/release';

                    JhiWebsocketService.subscribe(websocketChannel);

                    JhiWebsocketService.receive(websocketChannel)
                        .then(null, null, function(payload) {
                        exercise.quizPointStatistic.released = payload;
                    });
                }
            });
            vm.exercises = exercises;
        }

        function init() {

            if ($location.search().welcome) {
                showWelcomeAlert();
            }

            if (vm.course.exercises) {
                // exercises already included in data, no need to load them
                initExercises(vm.course.exercises);
            } else {
                CourseExercises.query({
                    courseId: vm.course.id,
                    withLtiOutcomeUrlExisting: true
                }).$promise.then(initExercises);
            }

            //if the User is a student: unsubscribe the release Websocket of every quizExercise
            $scope.$on('$destroy', function() {
                if (vm.exercises) {
                    vm.exercises.forEach(function (exercise) {
                        if(exercise.typa ==='quiz' && (!Principal.hasAnyAuthority(['ROLE_ADMIN', 'ROLE_INSTRUCTOR', 'ROLE_TA']))){
                            JhiWebsocketService.unsubscribe('/topic/statistic/'+ exercise.id +'/release');
                        }
                    });
                }
            });

        }

        function buildSourceTreeUrl(cloneUrl) {
            // sourcetree://cloneRepo?type=stash&cloneUrl=https%3A%2F%2Fga56hur%40repobruegge.in.tum.de%2Fscm%2Fmadm%2Fexercise-application.git
            return 'sourcetree://cloneRepo?type=stash&cloneUrl=' + encodeURI(cloneUrl) + '&baseWebUrl=https://repobruegge.in.tum.de';
        }

        function getClonePopoverTemplate(exercise) {
            var html = [
                '<div>',
                '<p>Clone your personal repository for this exercise:</p>',
                '<pre style="max-width: 550px;">', exercise.participation.repositoryUrl, '</pre>',
                vm.repositoryPassword ? '<p>Your password is: <code class="password">' + vm.repositoryPassword + '</code> (hover to show)<p>' : '',
                '<a class="btn btn-primary btn-sm" href="', buildSourceTreeUrl(exercise.participation.repositoryUrl), '">Clone in SourceTree</a>',
                ' <a href="http://www.sourcetreeapp.com" target="_blank">Atlassian SourceTree</a> is the free Git client for Windows or Mac. ',
                '</div>'
            ].join('');
            return $sanitize(html);
        }

        function goToBuildPlan(exercise) {
            Participation.buildPlanWebUrl({id: exercise.participation.id}).$promise.then(function (response) {
                $window.open(response.url);
            });
        }

        function participationStatus(exercise) {
            if (exercise.type && exercise.type === "quiz") {
                if ((!exercise.isPlannedToStart || moment(exercise.releaseDate).isAfter(moment())) && exercise.visibleToStudents) {
                    return "quiz-not-started";
                } else if (angular.equals({}, exercise.participation) && (!exercise.isPlannedToStart || moment(exercise.dueDate).isAfter(moment())) && exercise.visibleToStudents) {
                    return "quiz-uninitialized";
                } else if (angular.equals({}, exercise.participation)) {
                    return "quiz-not-participated";
                } else if (exercise.participation.initializationState === "INITIALIZED" && moment(exercise.dueDate).isAfter(moment())) {
                    return "quiz-active";
                } else if (exercise.participation.initializationState === "FINISHED" && moment(exercise.dueDate).isAfter(moment())) {
                    return "quiz-submitted";
                } else {
<<<<<<< HEAD
                    if (exercise.participation.results.length === 0) {
                        return "quiz-not-participated";
                    }
                    return "quiz-finished"
=======
                    return "quiz-finished";
>>>>>>> 8b17d69e
                }
            }
            if (angular.equals({}, exercise.participation)) {
                return "uninitialized";
            } else if (exercise.participation.initializationState === "INITIALIZED") {
                return "initialized";
            }
            return "inactive";
        }

        /**
         * Check if the practice mode is available for the given exercise
         *
         * @param exercise {object} the exercise to check for practice mode
         */
        function isPracticeModeAvailable(exercise) {
            return exercise.type === "quiz" &&
                exercise.isPlannedToStart &&
                exercise.isOpenForPractice &&
                moment(exercise.dueDate).isBefore(moment());
        }

        /**
         * Check if the given exercise is an active quiz
         *
         * @param exercise {object} the exercise to test
         * @return {boolean} true, if the exercise is an active quiz, otherwise false
         */
        function isActiveQuiz(exercise) {
            var participationState = participationStatus(exercise);
            return participationState === "quiz-uninitialized" ||
                participationState === "quiz-active" ||
                participationState === "quiz-submitted";
        }

        function isNotOverdue(exercise) {
            return vm.showOverdueExercises || exercise.type === "quiz" || _.isEmpty(exercise.dueDate) || vm.now <= Date.parse(exercise.dueDate);
        }

        vm.isNotOverdue = isNotOverdue;

        function showWelcomeAlert() {
            AlertService.add({
                type: 'info',
                msg: '<strong>Welcome to ArTEMiS!</strong> We have automatically created an account for you. Click the <i>Start Exercise</i> button to get started!'
            });
        }

        function start(exercise) {
            vm.loading[exercise.id.toString()] = true;

            if (exercise.type && exercise.type === "quiz") {
                // start the quiz
                $location.url("/quiz/" + exercise.id);
                return;
            }

            CourseExercises.start({
                courseId: exercise.course.id,
                exerciseId: exercise.id
            }, {}).$promise.then(function (returnedExercise) {
                exercise['participation'] = returnedExercise.participation;
                exercise['participation'].toJSON = exercise.toJSON;
                AlertService.add({
                    type: 'success',
                    msg: 'Your personal repository has been set up. Click the <i>Clone repository</i> button to get started!',
                    timeout: 10000
                });
            }).catch(function (e) {
                console.log(e);
                AlertService.add({
                    type: 'danger',
                    msg: '<strong>Uh oh! Something went wrong... Please try again in a few seconds.</strong> If this problem persists, please <a href="mailto:' + $rootScope.CONTACT_EMAIL + '?subject=Exercise%20Application%20Error%20Report&body=' + e.data.description + '">send us an error report</a>.',
                    timeout: 30000
                });
            }).finally(function () {
                vm.loading[exercise.id.toString()] = false;
            });
        }

        function resume(exercise) {
            vm.loading[exercise.id] = true;
            CourseExercises.resume({
                courseId: exercise.course.id,
                exerciseId: exercise.id
            }, {}).$promise.catch(function (errorResponse) {
                alert(errorResponse.data.status + " " + errorResponse.data.detail);
            }).finally(function () {
                vm.loading[exercise.id] = false;
            });
        }

        function startPractice(exercise) {
            $location.url("/quiz/" + exercise.id + "/practice");
        }

        function toggleShowOverdueExercises() {
            vm.showOverdueExercises = true;
        }

        vm.toggleShowOverdueExercises = toggleShowOverdueExercises;

        /**
         * checks if the User has access to statistic
         *
         * @param {QuizExercise} exercise: the quizExercise, which will be checked
         * @return {boolean} true: if the User is allowed to see the Statistic -> the User is Tutor or Admin or the statistic is released
         */
        function canOpenStatistic(exercise){
            if(exercise.type === 'quiz'){
                // TODO: fix quizPointStatistic (Maybe include flag into exercise itself and load statistics separately)
                return Principal.hasAnyAuthority(['ROLE_ADMIN', 'ROLE_INSTRUCTOR', 'ROLE_TA']) /*||  exercise.quizPointStatistic.released == true*/;
            }
            return false;
        }

    }
})();<|MERGE_RESOLUTION|>--- conflicted
+++ resolved
@@ -142,14 +142,10 @@
                 } else if (exercise.participation.initializationState === "FINISHED" && moment(exercise.dueDate).isAfter(moment())) {
                     return "quiz-submitted";
                 } else {
-<<<<<<< HEAD
                     if (exercise.participation.results.length === 0) {
                         return "quiz-not-participated";
                     }
                     return "quiz-finished"
-=======
-                    return "quiz-finished";
->>>>>>> 8b17d69e
                 }
             }
             if (angular.equals({}, exercise.participation)) {
