--- conflicted
+++ resolved
@@ -96,13 +96,9 @@
                 '<div>',
                 '<p>Clone your personal repository for this exercise:</p>',
                 '<pre style="max-width: 550px;">', exercise.participation.repositoryUrl, '</pre>',
-<<<<<<< HEAD
 
                 vm.repositoryPassword ? '<p>Your password is: <code class="password"> ' + vm.repositoryPassword + '</code> (hover to show)<p>' : '',
 
-=======
-                vm.repositoryPassword ? '<p>Your password is: <code class="password">' + vm.repositoryPassword + '</code> (hover to show)<p>' : '',
->>>>>>> 18f9979a
                 '<a class="btn btn-primary btn-sm" href="', buildSourceTreeUrl(exercise.participation.repositoryUrl), '">Clone in SourceTree</a>',
                 ' <a href="http://www.sourcetreeapp.com" target="_blank">Atlassian SourceTree</a> is the free Git client for Windows or Mac. ',
                 '</div>'
