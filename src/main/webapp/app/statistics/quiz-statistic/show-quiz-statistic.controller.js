--- conflicted
+++ resolved
@@ -58,20 +58,7 @@
 
             // ask for new Data if the websocket for new statistical data was notified
             JhiWebsocketService.receive(websocketChannelForData)
-<<<<<<< HEAD
-                .then(null, null, function (notify) {
-                    if (Principal.hasAnyAuthority(['ROLE_ADMIN', 'ROLE_INSTRUCTOR', 'ROLE_TA'])) {
-                        QuizExercise.get({id: _.get($state, "params.quizId")})
-                            .$promise.then(loadQuizSuccess);
-                    }
-                    else {
-                        QuizExerciseForStudent.get({id: _.get($state, "params.quizId")})
-                            .$promise.then(loadQuizSuccess);
-                    }
-=======
                 .then(null, null, function (quiz) {
->>>>>>> 0b225621
-
                     loadQuizSuccess(quiz);
                 });
             // refresh release information
@@ -357,7 +344,7 @@
                                 ctx.fillStyle = 'black';
                                 if (vm.participants !== 0) {
                                     ctx.fillText(data + " / " + dataPercentage.toString()
-                                       + "%", position.x, position.y - 10);
+                                        + "%", position.x, position.y - 10);
                                 } else {
                                     ctx.fillText(data, position.x, position.y - 10);
                                 }
