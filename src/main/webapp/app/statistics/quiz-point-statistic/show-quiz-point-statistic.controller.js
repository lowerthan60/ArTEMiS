(function () {
    'use strict';

    angular
        .module('artemisApp')
        .controller('ShowQuizPointStatisticController', ShowQuizPointStatisticController);

    ShowQuizPointStatisticController.$inject = ['$translate', '$scope', '$state', 'Principal', 'JhiWebsocketService', 'QuizExercise', 'QuizExerciseForStudent', 'QuizStatisticService'];

    function ShowQuizPointStatisticController($translate, $scope, $state, Principal, JhiWebsocketService, QuizExercise, QuizExerciseForStudent, QuizStatisticService) {
        var vm = this;

        // Variables for the chart:
        vm.labels = [];
        vm.data = [];
        vm.colors = [];

        var label;
        var ratedData;
        var unratedData;
        var backgroundColor;

        vm.switchRated = switchRated;
        vm.previousStatistic = previousStatistic;
        vm.releaseStatistics = releaseStatistics;
        vm.releaseButtonDisabled = releaseButtonDisabled;

        vm.rated = true;
        vm.$onInit = init;

        /**
         * loads quizExercise with the quizPointStatistic from server and sets up socket connections
         */
        function init() {
            // use different REST-call if the User is a Student
            if (Principal.hasAnyAuthority(['ROLE_ADMIN', 'ROLE_INSTRUCTOR', 'ROLE_TA'])) {
                QuizExercise.get({id: _.get($state, "params.quizId")})
                    .$promise.then(loadQuizSuccess);
            }
            else {
                QuizExerciseForStudent.get({id: _.get($state, "params.quizId")})
                    .$promise.then(loadQuizSuccess);
            }

            //subscribe websocket for new statistical data
            var websocketChannelForData = '/topic/statistic/' + _.get($state, "params.quizId");
            JhiWebsocketService.subscribe(websocketChannelForData);

            //subscribe websocket which notifies the user if the release status was changed
            var websocketChannelForReleaseState = websocketChannelForData + '/release';
            JhiWebsocketService.subscribe(websocketChannelForReleaseState);

            // ask for new Data if the websocket for new statistical data was notified
<<<<<<< HEAD
            JhiWebsocketService.receive(websocketChannelForData)
                .then(null, null, function (notify) {

                if (Principal.hasAnyAuthority(['ROLE_ADMIN', 'ROLE_INSTRUCTOR', 'ROLE_TA'])) {
                    QuizPointStatistic.get({id: vm.quizPointStatistic.id})
                        .$promise.then(loadNewData);
                }
                else {
                    QuizPointStatisticForStudent.get({id: vm.quizPointStatistic.id})
                        .$promise.then(loadNewData);
                }
=======
            JhiWebsocketService.receive(websocketChannelForData).then(null, null, function (quiz) {

                loadNewData(quiz.quizPointStatistic);
>>>>>>> 0b225621

            });
            // refresh release information
            JhiWebsocketService.receive(websocketChannelForReleaseState)
                .then(null, null, function (payload) {
                    vm.quizExercise.quizPointStatistic.released = payload;
                    // send students back to courses if the statistic was revoked
                    if (!Principal.hasAnyAuthority(['ROLE_ADMIN', 'ROLE_INSTRUCTOR', 'ROLE_TA'])
                        && !payload) {
                        $state.go('courses');
                    }
                });

            $scope.$on('$destroy', function () {
                JhiWebsocketService.unsubscribe(websocketChannelForData);
                JhiWebsocketService.unsubscribe(websocketChannelForReleaseState);
            });

            // add Axes-labels based on selected language
            $translate('showStatistic.quizPointStatistic.xAxes').then(function (xLabel) {
                vm.options.scales.xAxes[0].scaleLabel.labelString = xLabel;
            });
            $translate('showStatistic.quizPointStatistic.yAxes').then(function (yLabel) {
                vm.options.scales.yAxes[0].scaleLabel.labelString = yLabel;
            });
        }

        /**
         * load the new quizPointStatistic from the server if the Websocket has been notified
         *
         * @param {QuizPointStatistic} statistic: the new quizPointStatistic
         *                                          from the server with the new Data.
         */
        function loadNewData(statistic) {
            // if the Student finds a way to the Website, while the Statistic is not released
            //      -> the Student will be send back to Courses
            if ((!Principal.hasAnyAuthority(['ROLE_ADMIN', 'ROLE_INSTRUCTOR', 'ROLE_TA']))
                && !statistic.released) {
                $state.go('courses');
            }
            vm.quizPointStatistic = statistic;
            loadData();
        }

        /**
         * This functions loads the Quiz, which is necessary to build the Web-Template
         *
         * @param {QuizExercise} quiz: the quizExercise,
         *                              which the this quiz-point-statistic presents.
         */
        function loadQuizSuccess(quiz) {
            // if the Student finds a way to the Website, while the Statistic is not released
            //      -> the Student will be send back to Courses
            if ((!Principal.hasAnyAuthority(['ROLE_ADMIN', 'ROLE_INSTRUCTOR', 'ROLE_TA']))
                && quiz.quizPointStatistic.released === false) {
                $state.go('courses');
            }
            vm.quizExercise = quiz;
            vm.quizPointStatistic = vm.quizExercise.quizPointStatistic;
            vm.maxScore = calculateMaxScore();

            loadData();

        }

        /**
         * calculate the maximal  possible Score for the quiz
         *
         * @return (number): sum over the Scores of all questions
         */
        function calculateMaxScore() {

            var result = 0;

            vm.quizExercise.questions.forEach(function (question) {
                result = result + question.score;
            });
            return result;
        }

        /**
         * load the Data from the Json-entity to the chart: myChart
         */
        function loadData() {

            // reset old data
            label = [];
            backgroundColor = [];
            ratedData = [];
            unratedData = [];

            //set data based on the pointCounters
            vm.quizPointStatistic.pointCounters.forEach(function (pointCounter) {
                label.push(pointCounter.points);
                ratedData.push(pointCounter.ratedCounter);
                unratedData.push(pointCounter.unRatedCounter);
                backgroundColor.push(
                    {
                        backgroundColor: "#428bca",
                        borderColor: "#428bca",
                        pointBackgroundColor: "#428bca",
                        pointBorderColor: "#428bca"
                    });
            });
            // order the bars ascending on points
            order();

            vm.labels = label;
            vm.colors = backgroundColor;

            // load data into the chart
            loadDataInDiagram();
        }

        /**
         * check if the rated or unrated
         * load the rated or unrated data into the diagram
         */
        function loadDataInDiagram() {
            if (vm.rated) {
                vm.participants = vm.quizExercise.quizPointStatistic.participantsRated;
                vm.data = ratedData;
            }
            // else: load the unrated data
            else {
                vm.participants = vm.quizExercise.quizPointStatistic.participantsUnrated;
                vm.data = unratedData;
            }
        }

        /**
         * switch between showing and hiding the solution in the chart
         *  1. change the amount of  participants
         *  2. change the bar-Data
         */
        function switchRated() {
            vm.rated = !vm.rated;
            loadDataInDiagram();
        }

        /**
         * order the data and the associated Labels, so that they are ascending (BubbleSort)
         */
        function order() {
            var old = [];
            while (old.toString() !== label.toString()) {
                old = label.slice();
                for (var i = 0; i < label.length - 1; i++) {
                    if (label[i] > label[i + 1]) {
                        // switch Labels
                        var temp = label[i];
                        label[i] = label[i + 1];
                        label[i + 1] = temp;
                        // switch rated Data
                        temp = ratedData[i];
                        ratedData[i] = ratedData[i + 1];
                        ratedData[i + 1] = temp;
                        // switch unrated Data
                        temp = unratedData[i];
                        unratedData[i] = unratedData[i + 1];
                        unratedData[i + 1] = temp;
                    }
                }
            }
        }

        /**
         * got to the Template with the previous Statistic -> the last QuestionStatistic
         * if there is no QuestionStatistic -> go to QuizStatistic
         */
        function previousStatistic() {
            if (vm.quizExercise.questions === null
                || vm.quizExercise.questions.length === 0) {
                $state.go('quiz-statistic-chart', {quizId: vm.quizExercise.id});
            }
            else {
                if (vm.quizExercise.questions[vm.quizExercise.questions.length - 1].type
                    === "multiple-choice") {
                    $state.go('multiple-choice-question-statistic-chart', {
                        quizId: vm.quizExercise.id,
                        questionId: vm.quizExercise.questions[vm.quizExercise.questions.length - 1].id
                    });
                }
                if (vm.quizExercise.questions[vm.quizExercise.questions.length - 1].type
                    === "drag-and-drop") {
                    $state.go('drag-and-drop-question-statistic-chart', {
                        quizId: vm.quizExercise.id,
                        questionId: vm.quizExercise.questions[vm.quizExercise.questions.length - 1].id
                    });
                }
            }
        }

        /**
         * release of revoke all statistics of the quizExercise
         *
         * @param {boolean} released: true to release, false to revoke
         */
        function releaseStatistics(released) {
            QuizStatisticService.releaseStatistics(released, vm.quizExercise);
        }

        /**
         * check if it's allowed to release the Statistic (allowed if the quiz is finished)
         * @returns {boolean} true if it's allowed, false if not
         */
        function releaseButtonDisabled() {
            QuizStatisticService.releaseButtonDisabled(vm.quizExercise);
        }

        // options for chart in chart.js style
        vm.options = {
            layout: {
                padding: {
                    left: 0,
                    right: 0,
                    top: 0,
                    bottom: 30
                }
            },
            legend: {
                display: false
            },
            title: {
                display: false,
                text: "",
                position: "top",
                fontSize: "16",
                padding: 20
            },
            tooltips: {
                enabled: false
            },
            scales: {
                yAxes: [{
                    scaleLabel: {
                        labelString: '',
                        display: true
                    },
                    ticks: {
                        beginAtZero: true
                    }
                }],
                xAxes: [{
                    scaleLabel: {
                        labelString: '',
                        display: true
                    }
                }]
            },
            hover: {animationDuration: 0},
            //add numbers on top of the bars
            animation: {
                duration: 500,
                onComplete: function () {
                    var chartInstance = this.chart,
                        ctx = chartInstance.ctx;
                    var fontSize = 12;
                    var fontStyle = 'normal';
                    var fontFamily = 'Calibri';
                    ctx.font = Chart.helpers.fontString(fontSize, fontStyle, fontFamily);
                    ctx.textAlign = 'center';
                    ctx.textBaseline = 'middle';

                    this.data.datasets.forEach(function (dataset, i) {
                        var meta = chartInstance.controller.getDatasetMeta(i);
                        meta.data.forEach(function (bar, index) {
                            var data = (Math.round(dataset.data[index] * 100) / 100);
                            var dataPercentage = (Math.round(
                                (dataset.data[index] / vm.participants) * 1000) / 10);

                            var position = bar.tooltipPosition();

                            //if the bar is high enough -> write the percentageValue inside the bar
                            if (dataPercentage > 6) {
                                //if the bar is low enough -> write the amountValue above the bar
                                if (position.y > 15) {
                                    ctx.fillStyle = 'black';
                                    ctx.fillText(data, position.x, position.y - 10);


                                    if (vm.participants !== 0) {
                                        ctx.fillStyle = 'white';
                                        ctx.fillText(dataPercentage.toString()
                                            + "%", position.x, position.y + 10);
                                    }
                                }
                                //if the bar is too high -> write the amountValue inside the bar
                                else {
                                    ctx.fillStyle = 'white';
                                    if (vm.participants !== 0) {
                                        ctx.fillText(data + " / " + dataPercentage.toString()
                                        + "%", position.x, position.y + 10);
                                    } else {
                                        ctx.fillText(data, position.x, position.y + 10);
                                    }
                                }
                            }
                            //if the bar is to low -> write the percentageValue above the bar
                            else {
                                ctx.fillStyle = 'black';
                                if (vm.participants !== 0) {
                                    ctx.fillText(data + " / " + dataPercentage.toString()
                                        + "%", position.x, position.y - 10);
                                } else {
                                    ctx.fillText(data, position.x, position.y - 10);
                                }
                            }
                        });
                    });
                }
            }
        };
    }
})();<|MERGE_RESOLUTION|>--- conflicted
+++ resolved
@@ -51,23 +51,10 @@
             JhiWebsocketService.subscribe(websocketChannelForReleaseState);
 
             // ask for new Data if the websocket for new statistical data was notified
-<<<<<<< HEAD
+
             JhiWebsocketService.receive(websocketChannelForData)
-                .then(null, null, function (notify) {
-
-                if (Principal.hasAnyAuthority(['ROLE_ADMIN', 'ROLE_INSTRUCTOR', 'ROLE_TA'])) {
-                    QuizPointStatistic.get({id: vm.quizPointStatistic.id})
-                        .$promise.then(loadNewData);
-                }
-                else {
-                    QuizPointStatisticForStudent.get({id: vm.quizPointStatistic.id})
-                        .$promise.then(loadNewData);
-                }
-=======
-            JhiWebsocketService.receive(websocketChannelForData).then(null, null, function (quiz) {
-
-                loadNewData(quiz.quizPointStatistic);
->>>>>>> 0b225621
+                .then(null, null, function (quiz) {
+                    loadNewData(quiz.quizPointStatistic);
 
             });
             // refresh release information
