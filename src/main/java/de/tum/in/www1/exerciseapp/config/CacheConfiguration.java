--- conflicted
+++ resolved
@@ -78,9 +78,7 @@
             cm.createCache(de.tum.in.www1.exerciseapp.domain.Question.class.getName() + ".quizExercises", jcacheConfiguration);
             cm.createCache(de.tum.in.www1.exerciseapp.domain.Result.class.getName() + ".feedbacks", jcacheConfiguration);
             cm.createCache(de.tum.in.www1.exerciseapp.domain.Feedback.class.getName(), jcacheConfiguration);
-<<<<<<< HEAD
             cm.createCache(de.tum.in.www1.exerciseapp.domain.ModelComparisonExercise.class.getName(), jcacheConfiguration);
-=======
             cm.createCache(de.tum.in.www1.exerciseapp.domain.Statistic.class.getName(), jcacheConfiguration);
             cm.createCache(de.tum.in.www1.exerciseapp.domain.QuizPointStatistic.class.getName(), jcacheConfiguration);
             cm.createCache(de.tum.in.www1.exerciseapp.domain.QuestionStatistic.class.getName(), jcacheConfiguration);
@@ -99,7 +97,6 @@
             cm.createCache(de.tum.in.www1.exerciseapp.domain.QuizPointStatistic.class.getName() + ".pointCounters", jcacheConfiguration);
             cm.createCache(de.tum.in.www1.exerciseapp.domain.MultipleChoiceQuestionStatistic.class.getName() + ".answerCounters", jcacheConfiguration);
             cm.createCache(de.tum.in.www1.exerciseapp.domain.DragAndDropQuestionStatistic.class.getName() + ".dropLocationCounters", jcacheConfiguration);
->>>>>>> 8edf6bbb
             // jhipster-needle-ehcache-add-entry
         };
     }
