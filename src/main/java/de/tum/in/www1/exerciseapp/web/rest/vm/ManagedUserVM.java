package de.tum.in.www1.exerciseapp.web.rest.vm;

import de.tum.in.www1.exerciseapp.service.dto.UserDTO;

<<<<<<< HEAD
import javax.validation.constraints.Size;
import java.time.Instant;
import java.util.List;
import java.util.Set;

=======
>>>>>>> 722a7f0b
/**
 * View Model extending the UserDTO, which is meant to be used in the user management UI.
 */
public class ManagedUserVM extends UserDTO {

    public static final int PASSWORD_MIN_LENGTH = 4;

    public static final int PASSWORD_MAX_LENGTH = 100;

    @Size(min = PASSWORD_MIN_LENGTH, max = PASSWORD_MAX_LENGTH)
    private String password;

    public ManagedUserVM() {
        // Empty constructor needed for Jackson.
    }

<<<<<<< HEAD
    public ManagedUserVM(Long id, String login, String password, String firstName, String lastName,
                         String email, boolean activated, String imageUrl, String langKey,
                         String createdBy, Instant createdDate, String lastModifiedBy, Instant lastModifiedDate,
                        Set<String> authorities, List<String> groups) {

        super(id, login, firstName, lastName, email, activated, imageUrl, langKey,
            createdBy, createdDate, lastModifiedBy, lastModifiedDate, authorities, groups);
        this.password = password;
    }

=======
>>>>>>> 722a7f0b
    public String getPassword() {
        return password;
    }

    public void setPassword(String password) {
        this.password = password;
    }

    @Override
    public String toString() {
        return "ManagedUserVM{" +
            "} " + super.toString();
    }
}<|MERGE_RESOLUTION|>--- conflicted
+++ resolved
@@ -2,14 +2,11 @@
 
 import de.tum.in.www1.exerciseapp.service.dto.UserDTO;
 
-<<<<<<< HEAD
 import javax.validation.constraints.Size;
 import java.time.Instant;
 import java.util.List;
 import java.util.Set;
 
-=======
->>>>>>> 722a7f0b
 /**
  * View Model extending the UserDTO, which is meant to be used in the user management UI.
  */
@@ -26,7 +23,6 @@
         // Empty constructor needed for Jackson.
     }
 
-<<<<<<< HEAD
     public ManagedUserVM(Long id, String login, String password, String firstName, String lastName,
                          String email, boolean activated, String imageUrl, String langKey,
                          String createdBy, Instant createdDate, String lastModifiedBy, Instant lastModifiedDate,
@@ -37,8 +33,6 @@
         this.password = password;
     }
 
-=======
->>>>>>> 722a7f0b
     public String getPassword() {
         return password;
     }
