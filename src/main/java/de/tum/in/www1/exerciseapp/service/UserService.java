--- conflicted
+++ resolved
@@ -10,13 +10,11 @@
 import de.tum.in.www1.exerciseapp.security.PBEPasswordEncoder;
 import de.tum.in.www1.exerciseapp.security.SecurityUtils;
 import de.tum.in.www1.exerciseapp.service.dto.UserDTO;
-<<<<<<< HEAD
 import de.tum.in.www1.exerciseapp.service.util.RandomUtil;
 import org.jasypt.encryption.pbe.StandardPBEStringEncryptor;
-=======
+import de.tum.in.www1.exerciseapp.service.dto.UserDTO;
 import de.tum.in.www1.exerciseapp.web.rest.vm.ManagedUserVM;
 
->>>>>>> 34942841
 import org.slf4j.Logger;
 import org.slf4j.LoggerFactory;
 import org.springframework.beans.factory.annotation.Value;
@@ -131,13 +129,8 @@
         User newUser = new User();
         Authority authority = authorityRepository.findOne(AuthoritiesConstants.USER);
         Set<Authority> authorities = new HashSet<>();
-<<<<<<< HEAD
-        String encryptedPassword = passwordEncoder().encode(password);
-        newUser.setLogin(login);
-=======
         String encryptedPassword = passwordEncoder.encode(userDTO.getPassword());
         newUser.setLogin(userDTO.getLogin());
->>>>>>> 34942841
         // new user gets initially a generated password
         newUser.setPassword(encryptedPassword);
         newUser.setFirstName(userDTO.getFirstName());
@@ -246,7 +239,7 @@
         userRepository.findOneByLogin(SecurityUtils.getCurrentUserLogin()).ifPresent(user -> {
             String encryptedPassword = passwordEncoder().encode(password);
             user.setPassword(encryptedPassword);
-            cacheManager.getCache("users").evict(user.getLogin());
+            cacheManager.getCache(USERS_CACHE).evict(user.getLogin());
             log.debug("Changed password for User: {}", user);
         });
     }
@@ -255,7 +248,7 @@
         userRepository.findOneByLogin(login).ifPresent(user -> {
             String encryptedPassword = passwordEncoder().encode(password);
             user.setPassword(encryptedPassword);
-            cacheManager.getCache(USERS_CACHE).evict(user.getLogin());
+            cacheManager.getCache("users").evict(user.getLogin());
             log.debug("Changed password for User: {}", user);
         });
     }
