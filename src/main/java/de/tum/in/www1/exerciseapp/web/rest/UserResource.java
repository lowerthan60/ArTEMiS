--- conflicted
+++ resolved
@@ -8,13 +8,10 @@
 import de.tum.in.www1.exerciseapp.service.MailService;
 import de.tum.in.www1.exerciseapp.service.UserService;
 import de.tum.in.www1.exerciseapp.service.dto.UserDTO;
-<<<<<<< HEAD
-=======
 import de.tum.in.www1.exerciseapp.web.rest.errors.BadRequestAlertException;
 import de.tum.in.www1.exerciseapp.web.rest.errors.EmailAlreadyUsedException;
 import de.tum.in.www1.exerciseapp.web.rest.errors.LoginAlreadyUsedException;
 import de.tum.in.www1.exerciseapp.web.rest.vm.ManagedUserVM;
->>>>>>> 34942841
 import de.tum.in.www1.exerciseapp.web.rest.util.HeaderUtil;
 import de.tum.in.www1.exerciseapp.web.rest.util.PaginationUtil;
 import de.tum.in.www1.exerciseapp.web.rest.vm.ManagedUserVM;
@@ -106,19 +103,9 @@
             throw new BadRequestAlertException("A new user cannot already have an ID", ENTITY_NAME, "idexists");
         // Lowercase the user login before comparing with database
         } else if (userRepository.findOneByLogin(managedUserVM.getLogin().toLowerCase()).isPresent()) {
-<<<<<<< HEAD
-            return ResponseEntity.badRequest()
-                .headers(HeaderUtil.createFailureAlert(ENTITY_NAME, "userexists", "Login already in use"))
-                .body(null);
-        } else if (userRepository.findOneByEmailIgnoreCase(managedUserVM.getEmail()).isPresent()) {
-            return ResponseEntity.badRequest()
-                .headers(HeaderUtil.createFailureAlert(ENTITY_NAME, "emailexists", "Email already in use"))
-                .body(null);
-=======
             throw new LoginAlreadyUsedException();
         } else if (userRepository.findOneByEmailIgnoreCase(managedUserVM.getEmail()).isPresent()) {
             throw new EmailAlreadyUsedException();
->>>>>>> 34942841
         } else {
             User newUser = userService.createUser(managedUserVM);
             mailService.sendCreationEmail(newUser);
