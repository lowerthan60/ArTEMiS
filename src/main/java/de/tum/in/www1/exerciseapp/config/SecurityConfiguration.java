--- conflicted
+++ resolved
@@ -12,7 +12,6 @@
 import org.springframework.beans.factory.annotation.Value;
 import org.springframework.context.annotation.Bean;
 import org.springframework.context.annotation.Configuration;
-import org.springframework.context.annotation.Import;
 import org.springframework.http.HttpMethod;
 import org.springframework.security.authentication.AuthenticationProvider;
 import org.springframework.security.config.annotation.authentication.builders.AuthenticationManagerBuilder;
@@ -24,20 +23,13 @@
 import org.springframework.security.core.userdetails.UserDetailsService;
 import org.springframework.security.data.repository.query.SecurityEvaluationContextExtension;
 import org.springframework.security.web.authentication.RememberMeServices;
-<<<<<<< HEAD
 import org.springframework.security.web.authentication.UsernamePasswordAuthenticationFilter;
 import org.springframework.security.web.csrf.CookieCsrfTokenRepository;
-=======
-import org.springframework.security.web.csrf.CookieCsrfTokenRepository;
-import org.springframework.security.web.csrf.CsrfFilter;
->>>>>>> 34942841
 import org.springframework.web.filter.CorsFilter;
-import org.zalando.problem.spring.web.advice.security.SecurityProblemSupport;
 
 import javax.annotation.PostConstruct;
 import java.util.Optional;
 
-@Import(SecurityProblemSupport.class)
 @Configuration
 @EnableWebSecurity
 @EnableGlobalMethodSecurity(prePostEnabled = true, securedEnabled = true)
@@ -50,26 +42,16 @@
     private final CorsFilter corsFilter;
     private final Optional<AuthenticationProvider> remoteUserAuthenticationProvider;
 
-<<<<<<< HEAD
     public SecurityConfiguration(AuthenticationManagerBuilder authenticationManagerBuilder, UserDetailsService userDetailsService,
                                  JHipsterProperties jHipsterProperties, RememberMeServices rememberMeServices,
                                  CorsFilter corsFilter, Optional<AuthenticationProvider> remoteUserAuthenticationProvider) {
-=======
-    private final SecurityProblemSupport problemSupport;
->>>>>>> 34942841
 
-    public SecurityConfiguration(AuthenticationManagerBuilder authenticationManagerBuilder, UserDetailsService userDetailsService,
-        JHipsterProperties jHipsterProperties, RememberMeServices rememberMeServices,CorsFilter corsFilter, SecurityProblemSupport problemSupport) {
         this.authenticationManagerBuilder = authenticationManagerBuilder;
         this.userDetailsService = userDetailsService;
         this.jHipsterProperties = jHipsterProperties;
         this.rememberMeServices = rememberMeServices;
         this.corsFilter = corsFilter;
-<<<<<<< HEAD
         this.remoteUserAuthenticationProvider = remoteUserAuthenticationProvider;
-=======
-        this.problemSupport = problemSupport;
->>>>>>> 34942841
     }
 
     @PostConstruct
@@ -119,13 +101,8 @@
     }
 
     @Bean
-<<<<<<< HEAD
     public Http401UnauthorizedEntryPoint http401UnauthorizedEntryPoint() {
         return new Http401UnauthorizedEntryPoint();
-=======
-    public PasswordEncoder passwordEncoder() {
-        return new BCryptPasswordEncoder();
->>>>>>> 34942841
     }
 
     @Override
@@ -155,10 +132,9 @@
             .ignoringAntMatchers("/websocket/**")
             .ignoringAntMatchers("/api/lti/launch/*")
         .and()
-            .addFilterBefore(corsFilter, CsrfFilter.class)
+            .addFilterBefore(corsFilter, UsernamePasswordAuthenticationFilter.class)
             .exceptionHandling()
-            .authenticationEntryPoint(problemSupport)
-            .accessDeniedHandler(problemSupport)
+            .authenticationEntryPoint(http401UnauthorizedEntryPoint())
         .and()
             .rememberMe()
             .rememberMeServices(rememberMeServices)
