package de.tum.in.www1.exerciseapp.config;


import de.tum.in.www1.exerciseapp.security.*;
<<<<<<< HEAD
import de.tum.in.www1.exerciseapp.web.filter.CsrfCookieGeneratorFilter;
import de.tum.in.www1.exerciseapp.config.JHipsterProperties;
import de.tum.in.www1.exerciseapp.security.PBEPasswordEncoder;

import org.jasypt.encryption.pbe.StandardPBEStringEncryptor;
import org.springframework.beans.factory.annotation.Value;
=======

import io.github.jhipster.config.JHipsterProperties;
import io.github.jhipster.security.*;

import org.springframework.beans.factory.BeanInitializationException;
>>>>>>> e0b1427e
import org.springframework.context.annotation.Bean;
import org.springframework.context.annotation.ComponentScan;
import org.springframework.context.annotation.Configuration;
import org.springframework.http.HttpMethod;
import org.springframework.security.authentication.AuthenticationProvider;
import org.springframework.security.config.annotation.authentication.builders.AuthenticationManagerBuilder;
import org.springframework.security.config.annotation.method.configuration.EnableGlobalMethodSecurity;
import org.springframework.security.config.annotation.web.builders.HttpSecurity;
import org.springframework.security.config.annotation.web.builders.WebSecurity;
import org.springframework.security.config.annotation.web.configuration.EnableWebSecurity;
import org.springframework.security.config.annotation.web.configuration.WebSecurityConfigurerAdapter;
import org.springframework.security.core.userdetails.UserDetailsService;
<<<<<<< HEAD
=======
import org.springframework.security.crypto.bcrypt.BCryptPasswordEncoder;
import org.springframework.security.crypto.password.PasswordEncoder;
>>>>>>> e0b1427e
import org.springframework.security.data.repository.query.SecurityEvaluationContextExtension;
import org.springframework.security.web.authentication.RememberMeServices;
import org.springframework.security.web.csrf.CookieCsrfTokenRepository;
import org.springframework.security.web.authentication.UsernamePasswordAuthenticationFilter;
import org.springframework.web.filter.CorsFilter;

<<<<<<< HEAD
import javax.inject.Inject;
import java.util.Optional;
=======
import javax.annotation.PostConstruct;
>>>>>>> e0b1427e

@Configuration
@EnableWebSecurity
@EnableGlobalMethodSecurity(prePostEnabled = true, securedEnabled = true)
public class SecurityConfiguration extends WebSecurityConfigurerAdapter {

    private final AuthenticationManagerBuilder authenticationManagerBuilder;

    private final UserDetailsService userDetailsService;

    private final JHipsterProperties jHipsterProperties;

    private final RememberMeServices rememberMeServices;

    private final CorsFilter corsFilter;

    public SecurityConfiguration(AuthenticationManagerBuilder authenticationManagerBuilder, UserDetailsService userDetailsService,
        JHipsterProperties jHipsterProperties, RememberMeServices rememberMeServices,
        CorsFilter corsFilter) {

        this.authenticationManagerBuilder = authenticationManagerBuilder;
        this.userDetailsService = userDetailsService;
        this.jHipsterProperties = jHipsterProperties;
        this.rememberMeServices = rememberMeServices;
        this.corsFilter = corsFilter;
    }

    @PostConstruct
    public void init() {
        try {
            authenticationManagerBuilder
                .userDetailsService(userDetailsService)
                    .passwordEncoder(passwordEncoder());
        } catch (Exception e) {
            throw new BeanInitializationException("Security configuration failed", e);
        }
    }



    @Value("${exerciseapp.encryption-password}")
    private String ENCRYPTION_PASSWORD;


    @Bean
<<<<<<< HEAD
    public StandardPBEStringEncryptor encryptor() {
        StandardPBEStringEncryptor encryptor = new StandardPBEStringEncryptor();
        encryptor.setAlgorithm("PBEWithMD5AndDES");
        encryptor.setPassword(ENCRYPTION_PASSWORD);
        return encryptor;
    }

    @Bean
    public PBEPasswordEncoder passwordEncoder() {
        PBEPasswordEncoder encoder = new PBEPasswordEncoder();
        encoder.setPbeStringEncryptor(encryptor());

        return encoder;
    }

    @Inject
    private Optional<AuthenticationProvider> remoteUserAuthenticationProvider;


    @Inject
    public void configureGlobal(AuthenticationManagerBuilder auth) throws Exception {
        auth
            .userDetailsService(userDetailsService)
                .passwordEncoder(passwordEncoder());

        if(remoteUserAuthenticationProvider.isPresent()) {
            auth.authenticationProvider(remoteUserAuthenticationProvider.get());
        }
=======
    public AjaxAuthenticationSuccessHandler ajaxAuthenticationSuccessHandler() {
        return new AjaxAuthenticationSuccessHandler();
    }

    @Bean
    public AjaxAuthenticationFailureHandler ajaxAuthenticationFailureHandler() {
        return new AjaxAuthenticationFailureHandler();
    }

    @Bean
    public AjaxLogoutSuccessHandler ajaxLogoutSuccessHandler() {
        return new AjaxLogoutSuccessHandler();
    }

    @Bean
    public Http401UnauthorizedEntryPoint http401UnauthorizedEntryPoint() {
        return new Http401UnauthorizedEntryPoint();
    }

    @Bean
    public PasswordEncoder passwordEncoder() {
        return new BCryptPasswordEncoder();
>>>>>>> e0b1427e
    }

    @Override
    public void configure(WebSecurity web) throws Exception {
        web.ignoring()
            .antMatchers(HttpMethod.OPTIONS, "/**")
            .antMatchers("/app/**/*.{js,html}")
            .antMatchers("/bower_components/**")
            .antMatchers("/i18n/**")
            .antMatchers("/content/**")
            .antMatchers("/swagger-ui/index.html")
            .antMatchers("/test/**");

        web.ignoring()
            .antMatchers(HttpMethod.POST, "/api/results/*-*");
    }

    @Override
    protected void configure(HttpSecurity http) throws Exception {
        http
            .csrf()
<<<<<<< HEAD
            .ignoringAntMatchers("/websocket/**")
            .ignoringAntMatchers("/api/lti/launch/*")
=======
            .csrfTokenRepository(CookieCsrfTokenRepository.withHttpOnlyFalse())
>>>>>>> e0b1427e
        .and()
            .addFilterBefore(corsFilter, UsernamePasswordAuthenticationFilter.class)
            .exceptionHandling()
            .authenticationEntryPoint(http401UnauthorizedEntryPoint())
        .and()
            .rememberMe()
            .rememberMeServices(rememberMeServices)
            .rememberMeParameter("remember-me")
            .key(jHipsterProperties.getSecurity().getRememberMe().getKey())
        .and()
            .formLogin()
            .loginProcessingUrl("/api/authentication")
            .successHandler(ajaxAuthenticationSuccessHandler())
            .failureHandler(ajaxAuthenticationFailureHandler())
            .usernameParameter("j_username")
            .passwordParameter("j_password")
            .permitAll()
        .and()
            .logout()
            .logoutUrl("/api/logout")
            .logoutSuccessHandler(ajaxLogoutSuccessHandler())
            .permitAll()
        .and()
            .headers()
            .frameOptions()
            .disable()
        .and()
            .authorizeRequests()
            .antMatchers("/api/register").permitAll()
            .antMatchers("/api/activate").permitAll()
            .antMatchers("/api/authenticate").permitAll()
            .antMatchers("/api/lti/launch/*").permitAll()
            .antMatchers("/api/account/reset_password/init").permitAll()
            .antMatchers("/api/account/reset_password/finish").permitAll()
            .antMatchers("/api/profile-info").permitAll()
            .antMatchers("/api/**").authenticated()
            .antMatchers("/websocket/tracker").hasAuthority(AuthoritiesConstants.ADMIN)
            .antMatchers("/websocket/**").permitAll()
            .antMatchers("/management/health").permitAll()
            .antMatchers("/management/**").hasAuthority(AuthoritiesConstants.ADMIN)
            .antMatchers("/v2/api-docs/**").permitAll()
            .antMatchers("/swagger-resources/configuration/ui").permitAll()
            .antMatchers("/swagger-ui/index.html").hasAuthority(AuthoritiesConstants.ADMIN);

    }

    @Bean
    public SecurityEvaluationContextExtension securityEvaluationContextExtension() {
        return new SecurityEvaluationContextExtension();
    }
}<|MERGE_RESOLUTION|>--- conflicted
+++ resolved
@@ -1,23 +1,16 @@
 package de.tum.in.www1.exerciseapp.config;
 
-
-import de.tum.in.www1.exerciseapp.security.*;
-<<<<<<< HEAD
-import de.tum.in.www1.exerciseapp.web.filter.CsrfCookieGeneratorFilter;
-import de.tum.in.www1.exerciseapp.config.JHipsterProperties;
+import de.tum.in.www1.exerciseapp.security.AuthoritiesConstants;
 import de.tum.in.www1.exerciseapp.security.PBEPasswordEncoder;
-
+import io.github.jhipster.config.JHipsterProperties;
+import io.github.jhipster.security.AjaxAuthenticationFailureHandler;
+import io.github.jhipster.security.AjaxAuthenticationSuccessHandler;
+import io.github.jhipster.security.AjaxLogoutSuccessHandler;
+import io.github.jhipster.security.Http401UnauthorizedEntryPoint;
 import org.jasypt.encryption.pbe.StandardPBEStringEncryptor;
+import org.springframework.beans.factory.BeanInitializationException;
 import org.springframework.beans.factory.annotation.Value;
-=======
-
-import io.github.jhipster.config.JHipsterProperties;
-import io.github.jhipster.security.*;
-
-import org.springframework.beans.factory.BeanInitializationException;
->>>>>>> e0b1427e
 import org.springframework.context.annotation.Bean;
-import org.springframework.context.annotation.ComponentScan;
 import org.springframework.context.annotation.Configuration;
 import org.springframework.http.HttpMethod;
 import org.springframework.security.authentication.AuthenticationProvider;
@@ -28,23 +21,14 @@
 import org.springframework.security.config.annotation.web.configuration.EnableWebSecurity;
 import org.springframework.security.config.annotation.web.configuration.WebSecurityConfigurerAdapter;
 import org.springframework.security.core.userdetails.UserDetailsService;
-<<<<<<< HEAD
-=======
-import org.springframework.security.crypto.bcrypt.BCryptPasswordEncoder;
-import org.springframework.security.crypto.password.PasswordEncoder;
->>>>>>> e0b1427e
 import org.springframework.security.data.repository.query.SecurityEvaluationContextExtension;
 import org.springframework.security.web.authentication.RememberMeServices;
+import org.springframework.security.web.authentication.UsernamePasswordAuthenticationFilter;
 import org.springframework.security.web.csrf.CookieCsrfTokenRepository;
-import org.springframework.security.web.authentication.UsernamePasswordAuthenticationFilter;
 import org.springframework.web.filter.CorsFilter;
 
-<<<<<<< HEAD
-import javax.inject.Inject;
+import javax.annotation.PostConstruct;
 import java.util.Optional;
-=======
-import javax.annotation.PostConstruct;
->>>>>>> e0b1427e
 
 @Configuration
 @EnableWebSecurity
@@ -52,45 +36,47 @@
 public class SecurityConfiguration extends WebSecurityConfigurerAdapter {
 
     private final AuthenticationManagerBuilder authenticationManagerBuilder;
-
     private final UserDetailsService userDetailsService;
-
     private final JHipsterProperties jHipsterProperties;
-
     private final RememberMeServices rememberMeServices;
-
     private final CorsFilter corsFilter;
+    private final Optional<AuthenticationProvider> remoteUserAuthenticationProvider;
 
     public SecurityConfiguration(AuthenticationManagerBuilder authenticationManagerBuilder, UserDetailsService userDetailsService,
-        JHipsterProperties jHipsterProperties, RememberMeServices rememberMeServices,
-        CorsFilter corsFilter) {
+                                 JHipsterProperties jHipsterProperties, RememberMeServices rememberMeServices,
+                                 CorsFilter corsFilter, Optional<AuthenticationProvider> remoteUserAuthenticationProvider) {
 
         this.authenticationManagerBuilder = authenticationManagerBuilder;
         this.userDetailsService = userDetailsService;
         this.jHipsterProperties = jHipsterProperties;
         this.rememberMeServices = rememberMeServices;
         this.corsFilter = corsFilter;
+        this.remoteUserAuthenticationProvider = remoteUserAuthenticationProvider;
     }
 
     @PostConstruct
     public void init() {
         try {
-            authenticationManagerBuilder
-                .userDetailsService(userDetailsService)
-                    .passwordEncoder(passwordEncoder());
+            authenticationManagerBuilder.userDetailsService(userDetailsService).passwordEncoder(passwordEncoder());
+            if(remoteUserAuthenticationProvider.isPresent()) {
+                authenticationManagerBuilder.authenticationProvider(remoteUserAuthenticationProvider.get());
+            }
         } catch (Exception e) {
             throw new BeanInitializationException("Security configuration failed", e);
         }
     }
 
-
-
     @Value("${exerciseapp.encryption-password}")
     private String ENCRYPTION_PASSWORD;
 
+    @Bean
+    public PBEPasswordEncoder passwordEncoder() {
+        PBEPasswordEncoder encoder = new PBEPasswordEncoder();
+        encoder.setPbeStringEncryptor(encryptor());
+        return encoder;
+    }
 
     @Bean
-<<<<<<< HEAD
     public StandardPBEStringEncryptor encryptor() {
         StandardPBEStringEncryptor encryptor = new StandardPBEStringEncryptor();
         encryptor.setAlgorithm("PBEWithMD5AndDES");
@@ -98,28 +84,6 @@
         return encryptor;
     }
 
-    @Bean
-    public PBEPasswordEncoder passwordEncoder() {
-        PBEPasswordEncoder encoder = new PBEPasswordEncoder();
-        encoder.setPbeStringEncryptor(encryptor());
-
-        return encoder;
-    }
-
-    @Inject
-    private Optional<AuthenticationProvider> remoteUserAuthenticationProvider;
-
-
-    @Inject
-    public void configureGlobal(AuthenticationManagerBuilder auth) throws Exception {
-        auth
-            .userDetailsService(userDetailsService)
-                .passwordEncoder(passwordEncoder());
-
-        if(remoteUserAuthenticationProvider.isPresent()) {
-            auth.authenticationProvider(remoteUserAuthenticationProvider.get());
-        }
-=======
     public AjaxAuthenticationSuccessHandler ajaxAuthenticationSuccessHandler() {
         return new AjaxAuthenticationSuccessHandler();
     }
@@ -137,12 +101,6 @@
     @Bean
     public Http401UnauthorizedEntryPoint http401UnauthorizedEntryPoint() {
         return new Http401UnauthorizedEntryPoint();
-    }
-
-    @Bean
-    public PasswordEncoder passwordEncoder() {
-        return new BCryptPasswordEncoder();
->>>>>>> e0b1427e
     }
 
     @Override
@@ -164,12 +122,9 @@
     protected void configure(HttpSecurity http) throws Exception {
         http
             .csrf()
-<<<<<<< HEAD
+            .csrfTokenRepository(CookieCsrfTokenRepository.withHttpOnlyFalse())
             .ignoringAntMatchers("/websocket/**")
             .ignoringAntMatchers("/api/lti/launch/*")
-=======
-            .csrfTokenRepository(CookieCsrfTokenRepository.withHttpOnlyFalse())
->>>>>>> e0b1427e
         .and()
             .addFilterBefore(corsFilter, UsernamePasswordAuthenticationFilter.class)
             .exceptionHandling()
