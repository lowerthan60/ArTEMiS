package de.tum.in.www1.exerciseapp.config;

import de.tum.in.www1.exerciseapp.security.AuthoritiesConstants;
import de.tum.in.www1.exerciseapp.security.PBEPasswordEncoder;
import io.github.jhipster.config.JHipsterProperties;
import io.github.jhipster.security.AjaxAuthenticationFailureHandler;
import io.github.jhipster.security.AjaxAuthenticationSuccessHandler;
import io.github.jhipster.security.AjaxLogoutSuccessHandler;
import io.github.jhipster.security.Http401UnauthorizedEntryPoint;
import org.jasypt.encryption.pbe.StandardPBEStringEncryptor;
import org.springframework.beans.factory.BeanInitializationException;
import org.springframework.beans.factory.annotation.Value;
import org.springframework.context.annotation.Bean;
import org.springframework.context.annotation.Configuration;
import org.springframework.http.HttpMethod;
import org.springframework.security.authentication.AuthenticationProvider;
import org.springframework.security.config.annotation.authentication.builders.AuthenticationManagerBuilder;
import org.springframework.security.config.annotation.method.configuration.EnableGlobalMethodSecurity;
import org.springframework.security.config.annotation.web.builders.HttpSecurity;
import org.springframework.security.config.annotation.web.builders.WebSecurity;
import org.springframework.security.config.annotation.web.configuration.EnableWebSecurity;
import org.springframework.security.config.annotation.web.configuration.WebSecurityConfigurerAdapter;
import org.springframework.security.core.userdetails.UserDetailsService;
import org.springframework.security.data.repository.query.SecurityEvaluationContextExtension;
import org.springframework.security.web.authentication.RememberMeServices;
import org.springframework.security.web.authentication.UsernamePasswordAuthenticationFilter;
import org.springframework.security.web.csrf.CookieCsrfTokenRepository;
import org.springframework.web.filter.CorsFilter;

import javax.annotation.PostConstruct;
import java.util.Optional;

@Configuration
@EnableWebSecurity
@EnableGlobalMethodSecurity(prePostEnabled = true, securedEnabled = true)
public class SecurityConfiguration extends WebSecurityConfigurerAdapter {

    private final AuthenticationManagerBuilder authenticationManagerBuilder;
    private final UserDetailsService userDetailsService;
    private final JHipsterProperties jHipsterProperties;
    private final RememberMeServices rememberMeServices;
    private final CorsFilter corsFilter;
    private final Optional<AuthenticationProvider> remoteUserAuthenticationProvider;

    public SecurityConfiguration(AuthenticationManagerBuilder authenticationManagerBuilder, UserDetailsService userDetailsService,
                                 JHipsterProperties jHipsterProperties, RememberMeServices rememberMeServices,
                                 CorsFilter corsFilter, Optional<AuthenticationProvider> remoteUserAuthenticationProvider) {

        this.authenticationManagerBuilder = authenticationManagerBuilder;
        this.userDetailsService = userDetailsService;
        this.jHipsterProperties = jHipsterProperties;
        this.rememberMeServices = rememberMeServices;
        this.corsFilter = corsFilter;
        this.remoteUserAuthenticationProvider = remoteUserAuthenticationProvider;
    }

    @PostConstruct
    public void init() {
        try {
<<<<<<< HEAD
            authenticationManagerBuilder.userDetailsService(userDetailsService).passwordEncoder(passwordEncoder());
            if(remoteUserAuthenticationProvider.isPresent()) {
                authenticationManagerBuilder.authenticationProvider(remoteUserAuthenticationProvider.get());
            }
=======
            authenticationManagerBuilder
                .userDetailsService(userDetailsService)
                .passwordEncoder(passwordEncoder());
>>>>>>> dc0e0420
        } catch (Exception e) {
            throw new BeanInitializationException("Security configuration failed", e);
        }
    }

    @Value("${artemis.encryption-password}")
    private String ENCRYPTION_PASSWORD;

    @Bean
    public PBEPasswordEncoder passwordEncoder() {
        PBEPasswordEncoder encoder = new PBEPasswordEncoder();
        encoder.setPbeStringEncryptor(encryptor());
        return encoder;
    }

    @Bean
    public StandardPBEStringEncryptor encryptor() {
        StandardPBEStringEncryptor encryptor = new StandardPBEStringEncryptor();
        encryptor.setAlgorithm("PBEWithMD5AndDES");
        encryptor.setPassword(ENCRYPTION_PASSWORD);
        return encryptor;
    }

    public AjaxAuthenticationSuccessHandler ajaxAuthenticationSuccessHandler() {
        return new AjaxAuthenticationSuccessHandler();
    }

    @Bean
    public AjaxAuthenticationFailureHandler ajaxAuthenticationFailureHandler() {
        return new AjaxAuthenticationFailureHandler();
    }

    @Bean
    public AjaxLogoutSuccessHandler ajaxLogoutSuccessHandler() {
        return new AjaxLogoutSuccessHandler();
    }

    @Bean
    public Http401UnauthorizedEntryPoint http401UnauthorizedEntryPoint() {
        return new Http401UnauthorizedEntryPoint();
    }

    @Override
    public void configure(WebSecurity web) throws Exception {
        web.ignoring()
            .antMatchers(HttpMethod.OPTIONS, "/**")
            .antMatchers("/app/**/*.{js,html}")
            .antMatchers("/bower_components/**")
            .antMatchers("/i18n/**")
            .antMatchers("/content/**")
            .antMatchers("/swagger-ui/index.html")
            .antMatchers("/test/**");

        web.ignoring()
            .antMatchers(HttpMethod.POST, "/api/results/*-*");
    }

    @Override
    protected void configure(HttpSecurity http) throws Exception {
        http
            .csrf()
            .csrfTokenRepository(CookieCsrfTokenRepository.withHttpOnlyFalse())
            .ignoringAntMatchers("/websocket/**")
            .ignoringAntMatchers("/api/lti/launch/*")
        .and()
            .addFilterBefore(corsFilter, UsernamePasswordAuthenticationFilter.class)
            .exceptionHandling()
            .authenticationEntryPoint(http401UnauthorizedEntryPoint())
        .and()
            .rememberMe()
            .rememberMeServices(rememberMeServices)
            .rememberMeParameter("remember-me")
            .key(jHipsterProperties.getSecurity().getRememberMe().getKey())
        .and()
            .formLogin()
            .loginProcessingUrl("/api/authentication")
            .successHandler(ajaxAuthenticationSuccessHandler())
            .failureHandler(ajaxAuthenticationFailureHandler())
            .usernameParameter("j_username")
            .passwordParameter("j_password")
            .permitAll()
        .and()
            .logout()
            .logoutUrl("/api/logout")
            .logoutSuccessHandler(ajaxLogoutSuccessHandler())
            .permitAll()
        .and()
            .headers()
            .frameOptions()
            .disable()
        .and()
            .authorizeRequests()
            .antMatchers("/api/register").permitAll()
            .antMatchers("/api/activate").permitAll()
            .antMatchers("/api/authenticate").permitAll()
<<<<<<< HEAD
            .antMatchers("/api/lti/launch/*").permitAll()
            .antMatchers("/api/account/reset_password/init").permitAll()
            .antMatchers("/api/account/reset_password/finish").permitAll()
=======
            .antMatchers("/api/account/reset-password/init").permitAll()
            .antMatchers("/api/account/reset-password/finish").permitAll()
>>>>>>> dc0e0420
            .antMatchers("/api/profile-info").permitAll()
            .antMatchers("/api/**").authenticated()
            .antMatchers("/websocket/tracker").hasAuthority(AuthoritiesConstants.ADMIN)
            .antMatchers("/websocket/**").permitAll()
            .antMatchers("/management/health").permitAll()
            .antMatchers("/management/**").hasAuthority(AuthoritiesConstants.ADMIN)
            .antMatchers("/v2/api-docs/**").permitAll()
            .antMatchers("/swagger-resources/configuration/ui").permitAll()
            .antMatchers("/swagger-ui/index.html").hasAuthority(AuthoritiesConstants.ADMIN);

    }

    @Bean
    public SecurityEvaluationContextExtension securityEvaluationContextExtension() {
        return new SecurityEvaluationContextExtension();
    }
}<|MERGE_RESOLUTION|>--- conflicted
+++ resolved
@@ -57,16 +57,12 @@
     @PostConstruct
     public void init() {
         try {
-<<<<<<< HEAD
-            authenticationManagerBuilder.userDetailsService(userDetailsService).passwordEncoder(passwordEncoder());
+            authenticationManagerBuilder
+            .userDetailsService(userDetailsService)
+            .passwordEncoder(passwordEncoder());
             if(remoteUserAuthenticationProvider.isPresent()) {
                 authenticationManagerBuilder.authenticationProvider(remoteUserAuthenticationProvider.get());
             }
-=======
-            authenticationManagerBuilder
-                .userDetailsService(userDetailsService)
-                .passwordEncoder(passwordEncoder());
->>>>>>> dc0e0420
         } catch (Exception e) {
             throw new BeanInitializationException("Security configuration failed", e);
         }
@@ -162,14 +158,9 @@
             .antMatchers("/api/register").permitAll()
             .antMatchers("/api/activate").permitAll()
             .antMatchers("/api/authenticate").permitAll()
-<<<<<<< HEAD
             .antMatchers("/api/lti/launch/*").permitAll()
-            .antMatchers("/api/account/reset_password/init").permitAll()
-            .antMatchers("/api/account/reset_password/finish").permitAll()
-=======
             .antMatchers("/api/account/reset-password/init").permitAll()
             .antMatchers("/api/account/reset-password/finish").permitAll()
->>>>>>> dc0e0420
             .antMatchers("/api/profile-info").permitAll()
             .antMatchers("/api/**").authenticated()
             .antMatchers("/websocket/tracker").hasAuthority(AuthoritiesConstants.ADMIN)
