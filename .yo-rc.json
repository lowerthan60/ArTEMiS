--- conflicted
+++ resolved
@@ -1,12 +1,7 @@
 {
   "generator-jhipster": {
-<<<<<<< HEAD
-    "jhipsterVersion": "4.10.2",
+    "jhipsterVersion": "4.13.3",
     "baseName": "ArTEMiSApp",
-=======
-    "jhipsterVersion": "4.13.3",
-    "baseName": "ExerciseApplication",
->>>>>>> 722a7f0b
     "packageName": "de.tum.in.www1.exerciseapp",
     "packageFolder": "de/tum/in/www1/exerciseapp",
     "serverPort": "8080",
