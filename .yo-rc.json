--- conflicted
+++ resolved
@@ -1,12 +1,7 @@
 {
   "generator-jhipster": {
-<<<<<<< HEAD
-    "jhipsterVersion": "4.10.0",
+    "jhipsterVersion": "4.10.2",
     "baseName": "ArTEMiSApp",
-=======
-    "jhipsterVersion": "4.10.2",
-    "baseName": "ExerciseApplication",
->>>>>>> d94f43c5
     "packageName": "de.tum.in.www1.exerciseapp",
     "packageFolder": "de/tum/in/www1/exerciseapp",
     "serverPort": "8080",
