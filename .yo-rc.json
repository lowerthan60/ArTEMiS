--- conflicted
+++ resolved
@@ -1,12 +1,7 @@
 {
   "generator-jhipster": {
-<<<<<<< HEAD
-    "jhipsterVersion": "4.9.0",
+    "jhipsterVersion": "4.10.0",
     "baseName": "ArTEMiSApp",
-=======
-    "jhipsterVersion": "4.10.0",
-    "baseName": "ExerciseApplication",
->>>>>>> 34942841
     "packageName": "de.tum.in.www1.exerciseapp",
     "packageFolder": "de/tum/in/www1/exerciseapp",
     "serverPort": "8080",
